<!DOCTYPE html>
<html lang="en">
<head>
  <meta charset="utf-8" />
  <title>ARIA Example: link role</title>
  <meta name="generator" content="BBEdit 10.5" />
  <link href="../css/core.css" rel="stylesheet">
  <link href="../css/table.css" rel="stylesheet">
  <link href="css/link.css" rel="stylesheet">
  <script src="js/link.js" type="text/javascript"></script>
</head>
<body>
  <header role="banner">
    <h1>ARIA Example: <code>link</code> role</h1>
  </header>
  
  <main role="main">

    <h1>Creating links using <code>role=link</code></h1>

    <p><strong>Note:</strong> When using HTML use the <code>&lt;a&gt;</code> element. It is recommended that authors not re-purpose other elements to create links.</p>

    <h2 id="id1">Example Links</h2>

    <div id="example">
    
    <table aria-labelledby="id1">
      <thead>
        <tr>
          <th>Technique</th> 
          <th>Link</th>
          <th>Accessibility Features</th>
        </tr>  
      </thead>
      <tbody>
        <tr>
          <td><code>span</code> element with text content</td>
          <td>
            <span tabindex="0" 
                role="link" 
                onclick="goToLink(event, 'http://www.w3.org/')" 
                onKeyDown="goToLink(event, 'http://www.w3.org/')">
              W3C website
            </span>
          </td>
         <td>
            <ul>
              <li><code>span</code> element with <code>role="link"</code>.</li>
              <li><code>span</code> element has <code>onclick</code> event to handle mouse clicks.</li>
              <li><code>span</code> element has <code>onkeydown</code> event to handle keyboard support.</li>
              <li><code>span</code> element has <code>tabindex="0"</code> to become part of tab order of the page.</li>
              <li>Accessible name (e.g. what a screen reader will say) from child text content of <code>span</code> element.</li>
            </ul>
          </td>
        </tr>
        <tr>
        <td><code>img</code> element</td>
        <td>
          <img tabindex="0" 
          onclick="goToLink(event, 'http://www.w3.org/')" 
          onKeyDown="goToLink(event, 'http://www.w3.org/')"
          role="link" 
          src="images/w3c-logo.png" alt="W3C Website">
        </td>
        <td>
        <ul>
              <li><code>img</code> element with <code>alt</code> attribute.</li>
              <li><code>img</code> element has <code>onclick</code> event to handle mouse clicks.</li>
              <li><code>img</code> element has <code>onkeydown</code> event to handle keyboard support.</li>
              <li><code>img</code> element has <code>tabindex="0"</code> to become part of tab order of the page.</li>
              <li>Accessible name from <code>alt</code> attribute.</li>
        </ul>
        </td>
        </tr>
        <tr>
<<<<<<< HEAD
          <td>Background image</td>
=======
          <td>Content</td>
>>>>>>> 0b3212f0
          <td>
              <span aria-label="W3C website"
              tabindex="0" 
              role="link" 
<<<<<<< HEAD
              class="w3c"
=======
              class="w3c1"
              onclick="goToLink(event, 'http://www.w3.org/TR/wai-aria-practices/')" 
              onKeyDown="goToLink(event, 'http://www.w3.org/TR/wai-aria-practices/')">
          </span>
          </td>
          <td>
            <ul>
              <li><code>span</code> element with background image and with <code>role="link"</code>.</li>
              <li><code>span</code> element has <code>onclick</code> event to handle mouse clicks.</li>
              <li><code>span</code> element has <code>onkeydown</code> event to handle keyboard support.</li>
              <li><code>span</code> element has <code>tabindex="0"</code> to become part of tab order of the page.</li>
              <li>Accessible name from <code>aria-label</code> attribute.</li>
            </ul>
          </td>
        </tr>
        <tr>
          <td>Background Image</td>
          <td>
              <span aria-label="W3C website"
              tabindex="0" 
              role="link" 
              class="w3c2"
>>>>>>> 0b3212f0
              onclick="goToLink(event, 'http://www.w3.org/TR/wai-aria-practices/')" 
              onKeyDown="goToLink(event, 'http://www.w3.org/TR/wai-aria-practices/')">
          </span>
          </td>
          <td>
            <ul>
              <li><code>span</code> element with background image and with <code>role="link"</code>.</li>
              <li><code>span</code> element has <code>onclick</code> event to handle mouse clicks.</li>
              <li><code>span</code> element has <code>onkeydown</code> event to handle keyboard support.</li>
              <li><code>span</code> element has <code>tabindex="0"</code> to become part of tab order of the page.</li>
              <li>Accessible name from <code>aria-label</code> attribute.</li>
            </ul>
          </td>
        </tr>
      </tbody>
    </table>  
    </div>

    <h2 id="id_kbd">Keyboard Support</h2>

    <table aria-labelledby="id_kbd"> 
      <thead>
        <tr>
          <th>Key</th>
          <th>Function</th>
        </tr>
      </thead>
      <tbody>
        <tr>
          <td>Enter/Return</td>
          <td>Activate link</td>
        </tr>
      </tbody>
    </table>
    
    <h2 id="id_rps">ARIA Roles, Properties and States</h2>

    <table aria-labelledby="id_rps"> 
      <thead>
        <tr>
          <th>Role</th>
          <th>Property/State</th>
          <th>Component</th>
          <th>Usage</th>
        </tr>
      </thead>
      <tbody>
        <tr>
          <td>link</td>
          <td></td>
          <td>span</td>
          <td>Identify element with the link behavior</td>
        </tr>
        <tr>
          <td></td>
          <td>aria-label</td>
          <td>span</td>
          <td>Define accessible name for link.</td>
        </tr>
        
      </tbody>
    </table>
    
    <script src="../js/examples.js" type="text/javascript"></script>
    
    <h2>Source Code</h2>
    
    <ul>
      <li>CSS: <a href="css/link.css" type="tex/css">link.css</a></li>
      <li>Javascript: <a href="js/link.js" type="text/javascript">link.js</a></li>
    </ul>
    
    <div id="sc1">
    
    </div>
    
    <script>
      sourceCode.add('sc1', 'example')
      sourceCode.make()
    </script>

</body>
</html><|MERGE_RESOLUTION|>--- conflicted
+++ resolved
@@ -7,6 +7,8 @@
   <link href="../css/core.css" rel="stylesheet">
   <link href="../css/table.css" rel="stylesheet">
   <link href="css/link.css" rel="stylesheet">
+  
+  <script src="../js/examples.js" type="text/javascript"></script>
   <script src="js/link.js" type="text/javascript"></script>
 </head>
 <body>
@@ -22,7 +24,7 @@
 
     <h2 id="id1">Example Links</h2>
 
-    <div id="example">
+    <div>
     
     <table aria-labelledby="id1">
       <thead>
@@ -30,13 +32,15 @@
           <th>Technique</th> 
           <th>Link</th>
           <th>Accessibility Features</th>
+          <th>Source Code</th>
         </tr>  
       </thead>
       <tbody>
         <tr>
           <td><code>span</code> element with text content</td>
           <td>
-            <span tabindex="0" 
+            <span id="c1" 
+                tabindex="0" 
                 role="link" 
                 onclick="goToLink(event, 'http://www.w3.org/')" 
                 onKeyDown="goToLink(event, 'http://www.w3.org/')">
@@ -52,42 +56,47 @@
               <li>Accessible name (e.g. what a screen reader will say) from child text content of <code>span</code> element.</li>
             </ul>
           </td>
+          <td>
+            <div id="sc1">
+    
+            </div>
+          </td>
         </tr>
         <tr>
-        <td><code>img</code> element</td>
-        <td>
-          <img tabindex="0" 
-          onclick="goToLink(event, 'http://www.w3.org/')" 
-          onKeyDown="goToLink(event, 'http://www.w3.org/')"
-          role="link" 
-          src="images/w3c-logo.png" alt="W3C Website">
-        </td>
-        <td>
-        <ul>
+          <td><code>img</code> element</td>
+          <td>
+            <img id="c2" 
+                tabindex="0" 
+                onclick="goToLink(event, 'http://www.w3.org/')" 
+                onKeyDown="goToLink(event, 'http://www.w3.org/')"
+                role="link" 
+                src="images/w3c-logo.png" alt="W3C Website"/>
+          </td>
+          <td>
+            <ul>
               <li><code>img</code> element with <code>alt</code> attribute.</li>
               <li><code>img</code> element has <code>onclick</code> event to handle mouse clicks.</li>
               <li><code>img</code> element has <code>onkeydown</code> event to handle keyboard support.</li>
               <li><code>img</code> element has <code>tabindex="0"</code> to become part of tab order of the page.</li>
               <li>Accessible name from <code>alt</code> attribute.</li>
-        </ul>
-        </td>
+            </ul>
+          </td>
+          <td>
+            <div id="sc2">
+  
+            </div>
+          </td>
         </tr>
         <tr>
-<<<<<<< HEAD
-          <td>Background image</td>
-=======
-          <td>Content</td>
->>>>>>> 0b3212f0
+          <td>Background Image</td>
           <td>
-              <span aria-label="W3C website"
-              tabindex="0" 
-              role="link" 
-<<<<<<< HEAD
-              class="w3c"
-=======
-              class="w3c1"
-              onclick="goToLink(event, 'http://www.w3.org/TR/wai-aria-practices/')" 
-              onKeyDown="goToLink(event, 'http://www.w3.org/TR/wai-aria-practices/')">
+              <span id="c3"
+                  aria-label="W3C website"
+                  tabindex="0" 
+                  role="link" 
+                  class="w3c2"
+                  onclick="goToLink(event, 'http://www.w3.org/TR/wai-aria-practices/')" 
+                  onKeyDown="goToLink(event, 'http://www.w3.org/TR/wai-aria-practices/')">
           </span>
           </td>
           <td>
@@ -99,27 +108,10 @@
               <li>Accessible name from <code>aria-label</code> attribute.</li>
             </ul>
           </td>
-        </tr>
-        <tr>
-          <td>Background Image</td>
           <td>
-              <span aria-label="W3C website"
-              tabindex="0" 
-              role="link" 
-              class="w3c2"
->>>>>>> 0b3212f0
-              onclick="goToLink(event, 'http://www.w3.org/TR/wai-aria-practices/')" 
-              onKeyDown="goToLink(event, 'http://www.w3.org/TR/wai-aria-practices/')">
-          </span>
-          </td>
-          <td>
-            <ul>
-              <li><code>span</code> element with background image and with <code>role="link"</code>.</li>
-              <li><code>span</code> element has <code>onclick</code> event to handle mouse clicks.</li>
-              <li><code>span</code> element has <code>onkeydown</code> event to handle keyboard support.</li>
-              <li><code>span</code> element has <code>tabindex="0"</code> to become part of tab order of the page.</li>
-              <li>Accessible name from <code>aria-label</code> attribute.</li>
-            </ul>
+            <div id="sc3">
+  
+            </div>
           </td>
         </tr>
       </tbody>
@@ -171,8 +163,6 @@
       </tbody>
     </table>
     
-    <script src="../js/examples.js" type="text/javascript"></script>
-    
     <h2>Source Code</h2>
     
     <ul>
@@ -180,12 +170,10 @@
       <li>Javascript: <a href="js/link.js" type="text/javascript">link.js</a></li>
     </ul>
     
-    <div id="sc1">
-    
-    </div>
-    
     <script>
-      sourceCode.add('sc1', 'example')
+      sourceCode.add('sc1', 'c1')
+      sourceCode.add('sc2', 'c2')
+      sourceCode.add('sc3', 'c3')
       sourceCode.make()
     </script>
 
