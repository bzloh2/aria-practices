[role="link"]
{
    color: #009;
    background: transparent;
    text-decoration: underline;
    border: thin solid transparent;
}

[role="link"]:hover, [role="link"]:focus, [role="link"]:active
{
    color:#000;
    border-color: #fc0;
    cursor: pointer;
}

<<<<<<< HEAD
[role="link"].w3c {
  display: block;
  background-repeat: no-repeat;
  background-image: url('../images/w3c-logo.png');
  width:151px;
  height:102px; 
=======
[role="link"].w3c1 {
  display: block;
  content: url('../images/w3c-logo.png');
  width:153px;
  height:104px; 
}

[role="link"].w3c2 {
  display: block;
  background-repeat: no-repeat;
  background-image: url('../images/w3c-logo.png');
  width:153px;
  height:104px; 
>>>>>>> 0b3212f0
}<|MERGE_RESOLUTION|>--- conflicted
+++ resolved
@@ -13,14 +13,6 @@
     cursor: pointer;
 }
 
-<<<<<<< HEAD
-[role="link"].w3c {
-  display: block;
-  background-repeat: no-repeat;
-  background-image: url('../images/w3c-logo.png');
-  width:151px;
-  height:102px; 
-=======
 [role="link"].w3c1 {
   display: block;
   content: url('../images/w3c-logo.png');
@@ -34,5 +26,4 @@
   background-image: url('../images/w3c-logo.png');
   width:153px;
   height:104px; 
->>>>>>> 0b3212f0
 }