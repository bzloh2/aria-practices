<!DOCTYPE html>
<html lang="en">
<head>
  <meta charset="utf-8" />
  <title>ARIA Example: button role</title>
  <meta name="generator" content="BBEdit 10.5" />
  <link href="../css/core.css" rel="stylesheet">
  <link href="../css/table.css" rel="stylesheet">
  <link href="css/button.css" rel="stylesheet">
  <script src="js/button.js" type="text/javascript"></script>
</head>
<body>
  <header role="banner">
    <h1>ARIA Example: <code>button</code> role</h1>
  </header>
  
  <main role="main">

    <h1>Creating Buttons using <code>role=button</code></h1>

    <p><strong>Note:</strong> When using HTML use the <code>&lt;button&gt;</code> element. It is recommended that authors not re-purpose other elements to create buttons.</p>

    <h2>Button Examples</h2>
    
    <p>The following examples are composed by a native <code>&lt;button&gt;</code> element, a <code>&lt;div&gt;</code> functioning as a native button, and a <code>&lt;span&gt;</code> element that functions as a toggle button.</p>

<<<<<<< HEAD
    <ul id="example">
        <li>
            <button id="print">Print Page</button>
        </li>
        <li>
            <span tabindex="0" role="button" id="toggle" aria-pressed="false">Mute</span>
        </li>
        <li>
            <div tabindex="0" role="button" id="button">Show alert</div>
        </li>
=======
    <div id="example">
    
    <table aria-labelledby="id1">
      <thead>
        <tr>
          <th>Type</th>
          <th>Technique</th> 
          <th>Button</th>
          <th>Accessibility Feature</th>
          <th>Source Code</th>
        </tr>  
      </thead>
      <tbody>
        <tr>
          <td>Push button</td> 
          <td><code>div</code> element with text</td>
          <td>
           <div role="button" id="print">Print Page</button>
          </td>
         <td>
            <ul>
              <li><code>div</code> element with <code>role="button"</code>.</li>
              <li><code>div</code> element has <code>onclick</code> event to handle mouse clicks.</li>
              <li><code>div</code> element has <code>onkeydown</code> event to handle keyboard support.</li>
              <li><code>div</code> element has <code>tabindex="0"</code> to become part of tab order of the page.</li>
            </ul>
          </td>
          <td>
          <div id="print-sc">
    
          </div>
    
        
          </td>
        </tr>
        <tr>
        <td>Toggle button</td> 
        <td><code>div</code> element with text</td>
        <td>
         <span tabindex="0" role="button" id="toggle" aria-pressed="false">Mute</span>
        </td>
        <td>
        <ul>
              <li><code>div</code> element with <code>role="button"</code>.</li>
              <li><code>div</code> element has <code>onclick</code> event to handle mouse clicks.</li>
              <li><code>div</code> element has <code>onkeydown</code> event to handle keyboard support.</li>
              <li>Aria property/status from <code>aria-pressed</code> attribute.</li>
        </ul>
        </td>
        <td>
        <div id="mute-sc">
    
        </div>
          </td>
        </tr>
        <tr>
          <td>Push button</td> 
          <td><code>tabindex="0"</code> element</td>
          <td>
          <a tabindex="0" role="button" id="alert1">Show alert</a>
          </td>
          <td>
            <ul>
              <li><code>a</code> element has <code>onclick</code> event to handle mouse clicks.</li>
              <li><code>a</code> element has <code>onkeydown</code> event to handle keyboard support.</li>
              <li><code>a</code> element has <code>tabindex="0"</code> to become part of tab order of the page.</li>
            </ul>
          </td>
          <td>
            <div id="alert-sc">
    
            </div>
          </td>
        </tr>
        <tr>
          <td>Non compliant</td> 
          <td><code>a</code> element with <code>href="#"</td>
          <td>
          <a href="#" role="button" id="alert2">Show alert</a>
          </td>
          <td>
            <ul>
              <li>It is a bad practice because it does not support space bar for button activiation.</li>
            </ul>
          </td>
          <td>
            <div id="noncompliant-sc">
            </div>
          </td>
        </tr>
      </tbody>
    </table>  
    </div>
    
    <h2 id="id_kbd">Keyboard Support</h2>

    <table aria-labelledby="id_kbd"> 
      <thead>
        <tr>
          <th>Key</th>
          <th>Function</th>
        </tr>
      </thead>
      <tbody>
        <tr>
          <td>Space or enter</td>
          <td>Activate or toggle button</td>
        </tr>
      </tbody>
    </table>
    
    <h2 id="id_rps">ARIA Roles, Properties and States</h2>

    <table aria-labelledby="id_rps"> 
      <thead>
        <tr>
          <th>Role</th>
          <th>Property/State</th>
          <th>Component</th>
          <th>Usage</th>
        </tr>
      </thead>
      <tbody>
        <tr>
          <td>button</td>
          <td></td>
          <td>span or div</td>
          <td>
            <ul>
              <li>Identify element with the button behavior</li>
            </ul>  
          </td>
        </tr>
        <tr>
          <td></td>
          <td>aria-pressed</td>
          <td>span</td>
          <td>
            <ul>
              <li>Identify element with the toggle button behavior</li>
            </ul>  
          </td>
        </tr>
      </tbody>
    </table>
    
    <script src="../js/examples.js" type="text/javascript"></script>
    
    <h2>Source Code</h2>
    
    <ul>
      <li>CSS: <a href="css/button.css" type="tex/css">link.css</a></li>
      <li>Javascript: <a href="js/button.js" type="text/javascript">link.js</a></li>
>>>>>>> 0b3212f0
    </ul>
    
   
    
    <script>
          
          sourceCode.add('print-sc', 'print')
          sourceCode.add('mute-sc', 'toggle')
          sourceCode.add('alert-sc', 'alert1')
          sourceCode.add('noncompliant-sc', 'alert2')
          sourceCode.make()
          
    </script>

<<<<<<< HEAD
    <h2 id="id_kbd">Keyboard Support</h2>

    <table aria-labelledby="id_kbd"> 
      <thead>
        <tr>
          <th>Key</th>
          <th>Function</th>
        </tr>
      </thead>
      <tbody>
        <tr>
          <td>Space or enter</td>
          <td>Activate button</td>
        </tr>
      </tbody>
    </table>
    
    <h2 id="id_rps">ARIA Roles, Properties and States</h2>

    <table aria-labelledby="id_rps"> 
      <thead>
        <tr>
          <th>Role</th>
          <th>Property/State</th>
          <th>Component</th>
          <th>Usage</th>
        </tr>
      </thead>
      <tbody>
        <tr>
          <td>link</td>
          <td>aria-pressed</td>
          <td>span</td>
          <td>
            <ul>
              <li>Identify element with the button behavior</li>
              <li><code>aria-pressed</code> used for "mute" toggle button state information</li>
            </ul>  
          </td>
        </tr>
      </tbody>
    </table>
    
    <script src="../js/examples.js" type="text/javascript"></script>
    
    <h2>Source Code</h2>
    
    <ul>
      <li>CSS: <a href="css/button.css" type="tex/css">link.css</a></li>
      <li>Javascript: <a href="js/button.js" type="text/javascript">link.js</a></li>
    </ul>
    
    <div id="sc1">
    
    </div>
    
    <script>
      sourceCode.add('sc1', 'example')
      sourceCode.make()
    </script>

=======
>>>>>>> 0b3212f0
</body>
</html><|MERGE_RESOLUTION|>--- conflicted
+++ resolved
@@ -7,6 +7,8 @@
   <link href="../css/core.css" rel="stylesheet">
   <link href="../css/table.css" rel="stylesheet">
   <link href="css/button.css" rel="stylesheet">
+  
+  <script src="../js/examples.js" type="text/javascript"></script>
   <script src="js/button.js" type="text/javascript"></script>
 </head>
 <body>
@@ -24,18 +26,6 @@
     
     <p>The following examples are composed by a native <code>&lt;button&gt;</code> element, a <code>&lt;div&gt;</code> functioning as a native button, and a <code>&lt;span&gt;</code> element that functions as a toggle button.</p>
 
-<<<<<<< HEAD
-    <ul id="example">
-        <li>
-            <button id="print">Print Page</button>
-        </li>
-        <li>
-            <span tabindex="0" role="button" id="toggle" aria-pressed="false">Mute</span>
-        </li>
-        <li>
-            <div tabindex="0" role="button" id="button">Show alert</div>
-        </li>
-=======
     <div id="example">
     
     <table aria-labelledby="id1">
@@ -189,72 +179,6 @@
     <ul>
       <li>CSS: <a href="css/button.css" type="tex/css">link.css</a></li>
       <li>Javascript: <a href="js/button.js" type="text/javascript">link.js</a></li>
->>>>>>> 0b3212f0
-    </ul>
-    
-   
-    
-    <script>
-          
-          sourceCode.add('print-sc', 'print')
-          sourceCode.add('mute-sc', 'toggle')
-          sourceCode.add('alert-sc', 'alert1')
-          sourceCode.add('noncompliant-sc', 'alert2')
-          sourceCode.make()
-          
-    </script>
-
-<<<<<<< HEAD
-    <h2 id="id_kbd">Keyboard Support</h2>
-
-    <table aria-labelledby="id_kbd"> 
-      <thead>
-        <tr>
-          <th>Key</th>
-          <th>Function</th>
-        </tr>
-      </thead>
-      <tbody>
-        <tr>
-          <td>Space or enter</td>
-          <td>Activate button</td>
-        </tr>
-      </tbody>
-    </table>
-    
-    <h2 id="id_rps">ARIA Roles, Properties and States</h2>
-
-    <table aria-labelledby="id_rps"> 
-      <thead>
-        <tr>
-          <th>Role</th>
-          <th>Property/State</th>
-          <th>Component</th>
-          <th>Usage</th>
-        </tr>
-      </thead>
-      <tbody>
-        <tr>
-          <td>link</td>
-          <td>aria-pressed</td>
-          <td>span</td>
-          <td>
-            <ul>
-              <li>Identify element with the button behavior</li>
-              <li><code>aria-pressed</code> used for "mute" toggle button state information</li>
-            </ul>  
-          </td>
-        </tr>
-      </tbody>
-    </table>
-    
-    <script src="../js/examples.js" type="text/javascript"></script>
-    
-    <h2>Source Code</h2>
-    
-    <ul>
-      <li>CSS: <a href="css/button.css" type="tex/css">link.css</a></li>
-      <li>Javascript: <a href="js/button.js" type="text/javascript">link.js</a></li>
     </ul>
     
     <div id="sc1">
@@ -262,11 +186,12 @@
     </div>
     
     <script>
-      sourceCode.add('sc1', 'example')
-      sourceCode.make()
+          sourceCode.add('print-sc', 'print')
+          sourceCode.add('mute-sc', 'toggle')
+          sourceCode.add('alert-sc', 'alert1')
+          sourceCode.add('noncompliant-sc', 'alert2')
+          sourceCode.make()
     </script>
 
-=======
->>>>>>> 0b3212f0
 </body>
 </html>