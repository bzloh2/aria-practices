<!DOCTYPE html>
<html lang="en">
<<<<<<< HEAD

<head>
    <meta http-equiv="content-type" content="text/html; charset=UTF-8">
    <meta charset="utf-8">
    <title>Navigation Menubar Example | WAI-ARIA Authoring Practices 1.1</title>
    <link href="../../css/core.css" rel="stylesheet">
    <link href="../../css/table.css" rel="stylesheet">
    <script src="../../js/examples.js" type="text/javascript"></script>
    <script src="js/MenubarLinks.js" type="text/javascript"></script>
    <script src="js/MenubarItemLinks.js" type="text/javascript"></script>
    <script src="js/PopupMenuLinks.js" type="text/javascript"></script>
    <script src="js/PopupMenuItemLinks.js" type="text/javascript"></script>
    <link href="css/menubarLinks.css" rel="stylesheet">
</head>

<body>
    <main>
        <h1>Navigation Menubar Example: Links</h1>
        <p><strong>NOTE:</strong> Please provide feedback on this example in <a href="https://github.com/w3c/aria-practices/issues/145">issue 145</a>. </p>
        <p>Following are two implementations of the <a href="../../#menu">design pattern for menubar</a> that demonstrate how a menubar can be used for site navigation. Each item in the menubars represents a section of the site and opens a pull down menu with links to pages within that section. The examples differ only in how they are coded; see notes that follow each example.</p>
        <section id="code-ex-1">
            <h2>Examples</h2>
            <section>
                <h3 id="ex1_label">Example 1: Menubar With ARIA Markup in the HTML Source</h3>
                <div role="separator" id="ex1_start_sep" aria-labelledby="ex1_start_sep ex1_label" aria-label="Start of"></div>
                <div id="ex1">
                    <ul id="menubar1" role="menubar" aria-label="Mythical University Menu 1">
                        <li>
                            <a role="menuitem" aria-haspopup="true" aria-expanded="false" href="#">About</a>
                            <ul role="menu" aria-label="About">
                                <li><a role="menuitem" href="mb-about.html#overview">Overview</a></li>
                                <li><a role="menuitem" href="mb-about.html#admin">Administration</a></li>
                                <li><a id="menubar113" role="menuitem" href="#" aria-haspopup="true" aria-expanded="false">Facts</a>
                                    <ul role="menu" aria-label="facts">
                                        <li><a role="menuitem" href="mb-about.html#facts">History</a></li>
                                        <li><a role="menuitem" href="mb-about.html#facts">Current Statistics</a></li>
                                        <li><a role="menuitem" href="mb-about.html#facts">Awards</a>
                                    </ul>
                                </li>
                                <li><a role="menuitem" href="#" aria-haspopup="true" aria-expanded="false">Campus Tours</a>
                                    <ul role="menu" aria-label="Campus Tours">
                                        <li><a role="menuitem" href="mb-about.html#tours">For prospective students</a></li>
                                        <li><a role="menuitem" href="mb-about.html#tours">For alumni</a></li>
                                        <li><a role="menuitem" href="mb-about.html#tours">For visitors</a>
                                    </ul>
                                </li>
                            </ul>
                            </li>
                            <li>
                                <a role="menuitem" aria-haspopup="true" aria-expanded="false" href="#">Admissions</a>
                                <ul role="menu"  aria-label="admissions">
                                    <li><a role="menuitem" href="mb-admissions.html#apply">Apply</a></li>
                                    <li><a role="menuitem" href="mb-admissions.html#tuition">Tuition</a></li>
                                    <li><a role="menuitem" href="mb-admissions.html#signup">Sign Up</a></li>
                                    <li role="separator"></li>
                                    <li><a role="menuitem" href="mb-admissions.html#visit">Visit</a></li>
                                    <li><a role="menuitem" href="mb-admissions.html#photo">Photo Tour</a></li>
                                    <li><a role="menuitem" href="mb-admissions.html#connect">Connect</a></li>
                                </ul>
                            </li>
                            <li>
                                <a role="menuitem" aria-haspopup="true" aria-expanded="false" href="#">Academics</a>
                                <ul role="menu"  aria-label="Academics">
                                    <li><a role="menuitem" href="mb-academics.html#colleges">Colleges &amp; Schools</a></li>
                                    <li><a role="menuitem" href="mb-academics.html#programs">Programs of Study</a></li>
                                    <li><a role="menuitem" href="mb-academics.html#honors">Honors Programs</a></li>
                                    <li><a role="menuitem" href="mb-academics.html#online">Online Courses</a></li>
                                    <li role="separator"></li>
                                    <li><a role="menuitem" href="mb-academics.html#explorer">Course Explorer</a></li>
                                    <li><a role="menuitem" href="mb-academics.html#register">Register for Class</a></li>
                                    <li><a role="menuitem" href="mb-academics.html#academic">Academic Calendar</a></li>
                                    <li><a role="menuitem" href="mb-academics.html#tanscripts">Transscripts</a></li>
                                </ul>
                            </li>
                    </ul>
                </div>
                <div role="separator" id="ex1_end_sep" aria-labelledby="ex1_end_sep ex1_label" aria-label="End of"></div>
                <h4>Notes</h4>
                <ol>
                    <li>This example includes the ARIA roles and properties in the source code for authors to easily see which elements the roles and properties need to be included.</li>
                    <li>This is useful for people writing their own scripts to see which elements need roles and properties.</li>
                </ol>
            </section>
            <section>
                <h3 id="ex2_label">Example 2: ARIA markup added dynamically</h3>
                <div role="separator" id="ex2_start_sep" aria-labelledby="ex2_start_sep ex2_label" aria-label="Start of"></div>
                <div id="ex2">
                    <ul id="menubar2" aria-label="Mythical University Menu 2">
                        <li>
                            <a href="#">Research</a>
                            <ul>
                                <li><a href="mb-research.html#res-news">Research News</a></li>
                                <li><a href="mb-research.html#res-centers">Reseach Centers</a></li>
                                <li><a href="mb-research.html#res-find">Find an Expert</a></li>
                                <li><a href="mb-research.html#res-park">Research Park</a></li>
                                <li><a href="mb-research.html#res-comm">Technology Commercialization</a></li>
                            </ul>
                        </li>
                        <li>
                            <a href="#">Outreach</a>
                            <ul>
                                <li><a href="mb-outreach.html#comm-engage">Community Engagement</a></li>
                                <li><a href="mb-outreach.html#copr-rel">Corporate Relations</a></li>
                                <li><a href="mb-outreach.html#extension">Extension</a></li>
                                <li><a href="mb-outreach.html#outreach-events">Outreach Events</a></li>
                            </ul>
                        </li>
                        <li>
                            <a href="#">Arts and Culture</a>
                            <ul>
                                <li><a href="mb-arts.html#fas">College of Fine and Applied Arts</a></li>
                                <li><a href="mb-arts.html#las">College of Liberal Arts and Sciences</a></li>
                                <li role="separator"></li>
                                <li><a href="mb-arts.html#cultural-center">Cultural Center</a></li>
                                <li><a href="mb-arts.html#perfoming-arts">Performing Arts</a></li>
                                <li><a href="mb-arts.html#art-museum">Art Museum</a></li>
                                <li><a href="mb-arts.html#history-museum">History Museum</a></li>
                                <li><a href="mb-arts.html#union">Student Union</a></li>
                            </ul>
                        </li>
                    </ul>
                </div>
                <div role="separator" id="ex2_end_sep" aria-labelledby="ex2_end_sep ex2_label" aria-label="End of"></div>
                <h4>Notes</h4>
                <ol>
                    <li>This example includes the ARIA roles and properties are added by the scripts based on the structure of the HTML elements.</li>
                    <li>This can be used by authors to more easily add this script to their own projects and websites.</li>
                </ol>
            </section>
        </section>
        <section aria-labelledby="mb_label">
            <h2 id="id_mbf">Menubar Widget Features</h2>
            
            <h3 id="kbd1_label">Keyboard Support</h3>

            <table aria-labelledby="kbd1_label mb_label">
                <thead>
                    <tr>
                        <th>Key</th>
                        <th>Function</th>
                    </tr>
                </thead>
                <tbody>
                    <tr>
                        <td><kbd>Space or Enter</kbd></td>
                        <td>
                            <ul>
                                <li>Open or Close popup menu (e.g. toggle).</li>
                            </ul>
                        </td>
                    </tr>
                    <tr>
                        <td><kbd>Left Arrow</kbd></td>
                        <td>
                            <ul>
                                <li>Moves focus to previous menubar menu item.</li>
                                <li>If focus on first menubar menu item, focus is moved to last menubar menu item.</li>
                            </ul>
                        </td>
                    </tr>
                    <tr>
                        <td><kbd>Right Arrow</kbd></td>
                        <td>
                            <ul>
                                <li>Moves focus to next menubar menu item.</li>
                                <li>If focus on last menubar menu item, focus is moved to first menubar menu item.</li>
                            </ul>
                        </td>
                    </tr>
                    <tr>
                        <td><kbd>Down Arrow</kbd></td>
                        <td>
                            <ul>
                                <li>Open popup menu.</li>
                                <li>Moves focus to first popup menu item.</li>
                            </ul>
                        </td>
                    </tr>
                    <tr>
                        <td><kbd>Up Arrow </kbd></td>
                        <td>
                            <ul>
                                <li>Open popup menu.</li>
                                <li>Moves focus to last popup menu item.</li>
                            </ul>
                        </td>
                    </tr>
                    <tr>
                        <td><kbd>Home</kbd></td>
                        <td>
                            <ul>
                                <li>Moves focus to first menubar menu item.</li>
                            </ul>
                        </td>
                    </tr>
                    <tr>
                        <td><kbd>End</kbd></td>
                        <td>
                            <ul>
                                <li>Moves focus to last menubar menu item.</li>
                            </ul>
                        </td>
                    </tr>
                    <tr>
                        <td><kbd>Character</kbd></td>
                        <td>
                            <ul>
                                <li>Moves focus to next menubar item that starts with that letter.</li>
                                <li>If no menubar menu item starts with the letter, focus does not move.</li>
                            </ul>
                        </td>
                    </tr>
                </tbody>
            </table>

            <h3 id="rps1_label">Role, Property, State, and Tabindex  Attributes</h3>
             <table aria-labelledby="rps1_label mb_label">
                <thead>
                    <tr>
                        <th>Role</th>
                        <th>Attribute</th>
                        <th>Element</th>
                        <th>Usage</th>
                    </tr>
                </thead>
                <tbody>
                    <tr>
                        <td><code>menubar</code></td>
                        <td></td>
                        <td><code>ul</code></td>
                        <td>
                          <ul>
                            <li>Identifies a ARIA menubar widget.</li>
                            <li>No <code>tabindex</code> value is needed since the <code>role=menubar</code> does not receive focus.</li>
                            <li>Accessible name for the menu is defined by the <code>aria-label</code> attribute.</li>
                          </ul>  
                        </td>
                    </tr>
                    <tr>
                        <td></td>
                        <td><code>aria-label=&quot;<em>string</em>&quot;</code></td>
                        <td><code>ul</code></td>
                        <td>
                          <ul>
                            <li>Defines an acessible name for the menu bar.</li>
                            <li>Used to help people understand the purpose of the menubar and uniquely identify the menubar from other menubars on the page.</li>
                          </ul>  
                        </td>
                    </tr>
                    <tr>
                        <td><code>menuitem</code></td>
                        <td></td>
                        <td><code>a</code></td>
                        <td>
                          <ul>
                            <li>Identifies a ARIA menuitem in the menubar widget.</li>
                            <li>Accessible name for the menuitem is defined by the text content of the <code>a</code> element.</li>
                          </ul>  
                        </td>
                    </tr>
                    <tr>
                        <td></td>
                        <td><code>tabindex=&quot;-1&quot;</code></td>
                        <td><code>a</code></td>
                        <td>
                          <ul>
                            <li>Makes the <code>a</code> element keyboard focusable, but <strong>not</strong> part of tab order of the page.</li>
                          </ul>  
                        </td>
                    </tr>
                    <tr>
                        <td></td>
                        <td><code>tabindex=&quot;0&quot;</code></td>
                        <td><code>a</code></td>
                        <td>
                          <ul>
                            <li>Makes the <code>a</code> element keyboard focusable and part of tab order of the page.</li>
                            <li>Only one menubar item should have <code>tabindex=&quot;0&quot;</code>.</li>
                            <li>The default menubar item with  <code>tabindex=&quot;0&quot;</code> is the first menubar item (e.g page is loaded).</li>
                            <li>The last menubar item to have focus is given the <code>tabindex=&quot;0&quot;</code> so that when user tabs through the page focus will be given to the last menubar item that the user used.</li>
                          </ul>  
                        </td>
                    </tr>
                    <tr>
                        <td></td>
                        <td><code>aria-haspopup=&quot;true&quot;</code></td>
                        <td><code>a</code></td>
                        <td>
                          <ul>
                            <li>Identifies the menuitem as a controller for a popup menu.</li>
                            <li>The menuitem is only to open and close the popup menu it cannot be a link.</li>
                          </ul>  
                        </td>
                    </tr>
                    <tr>
                        <td></td>
                        <td><code>aria-expanded=&quot;true&quot;</code></td>
                        <td><code>a</code></td>
                        <td>
                          <ul>
                            <li>Indicates popup menu is open.</li>
                          </ul>  
                        </td>
                    </tr>
                    <tr>
                        <td></td>
                        <td><code>aria-expanded=&quot;false&quot;</code></td>
                        <td><code>a</code></td>
                        <td>
                          <ul>
                            <li>Indicates popup menu is closed.</li>
                          </ul>  
                        </td>
                    </tr>
                </tbody>
            </table>        
        </section>

        <section aria-labelledby="popup_label">
        <h2 id="popup_label">Popup Widget Features</h2>
        <h3 id="kbd2_label">Keyboard Support</h3>
        <table aria-labelledby="kbd2_label popup_label">
            <thead>
                <tr>
                    <th>Key</th>
                    <th>Function</th>
                </tr>
            </thead>
            <tbody>
                <tr>
                    <td><kbd>Space or Enter</kbd></td>
                    <td>
                        <ul>
                            <li>Follow link.</li>
                            <li>NOTE: In this example all the links go to dummy pages, use back key to return to the page with the menubar.</li>
                        </ul>
                    </td>
                </tr>
                <tr>
                    <td><kbd>Escape</kbd></td>
                    <td>
                        <ul>
                            <li>Closes popup menu.</li>
                            <li>Moves focus to current menubar menu item.</li>
                        </ul>
                    </td>
                </tr>
                <tr>
                    <td><kbd>Left Arrow</kbd></td>
                    <td>
                        <ul>
                            <li>Closes popup menu.</li>
                            <li>Moves focus to previous menubar menu item.</li>
                            <li>Open the popup menu of the previous menubar menuitem with focus.</li>
                        </ul>
                    </td>
                </tr>
                <tr>
                    <td><kbd>Right Arrow</kbd></td>
                    <td>
                        <ul>
                            <li>Closes popup menu.</li>
                            <li>Moves focus to next menubar menu item.</li>
                            <li>Open the popup menu of the next menubar menuitem with focus.</li>
                        </ul>
                    </td>
                </tr>
                <tr>
                    <td><kbd>Up Arrow</kbd></td>
                    <td>
                        <ul>
                            <li>Moves focus to previous popup menu item.</li>
                            <li>If first popup menu item, focus is moved to the last popup menu item.</li>
                        </ul>
                    </td>
                </tr>
                <tr>
                    <td><kbd>Down Arrow</kbd></td>
                    <td>
                        <ul>
                            <li>Moves focus to next popup menu item.</li>
                            <li>If last popup menu item, focus is moved to the first popup menu item.</li>
                        </ul>
                    </td>
                </tr>
                <tr>
                    <td><kbd>Home</kbd></td>
                    <td>
                        <ul>
                            <li>Moves focus to first popup menu item.</li>
                        </ul>
                    </td>
                </tr>
                <tr>
                    <td><kbd>End</kbd></td>
                    <td>
                        <ul>
                            <li>Moves focus to last popup menu item.</li>
                        </ul>
                    </td>
                </tr>
                <tr>
                    <td><kbd>Character</kbd></td>
                    <td>
                        <ul>
                            <li>Moves focus to the next popup item that starts with that letter.</li>
                            <li>If no popup menu item starts with the letter, focus does not move.</li>
                        </ul>
                    </td>
                </tr>
            </tbody>
        </table>
           <h3 id="rps2_label">Role, Property, State, and Tabindex  Attributes</h3>
             <table aria-labelledby="kbd2_label rps2_label">
                <thead>
                    <tr>
                        <th>Role</th>
                        <th>Attribute</th>
                        <th>Element</th>
                        <th>Usage</th>
                    </tr>
                </thead>
                <tbody>
                    <tr>
                        <td><code>menu</code></td>
                        <td></td>
                        <td><code>ul</code></td>
                        <td>
                          <ul>
                            <li>Identifies a ARIA menu widget.</li>
                            <li>No <code>tabindex</code> value is needed since the <code>role=menu</code> does not receive keyboard focus.</li>
                            <li>Accessible name for the menu is defined by the <code>aria-label</code> attribute.</li>
                          </ul>  
                        </td>
                    </tr>
                    <tr>
                        <td></td>
                        <td><code>aria-label=&quot;<em>string</em>&quot;</code></td>
                        <td><code>ul</code></td>
                        <td>
                          <ul>
                            <li>Defines an acessible name for the menu.</li>
                            <li>Used to help people understand the purpose of the menu and uniquely identify the menu from other menubars on the page.</li>
                          </ul>  
                        </td>
                    </tr>
                    <tr>
                        <td><code>menuitem</code></td>
                        <td></td>
                        <td><code>a</code></td>
                        <td>
                          <ul>
                            <li>Identifies a ARIA menuitem in the menu widget.</li>
                            <li>Accessible name for the menuitem is defined by the text content of the <code>a</code> element.</li>
                          </ul>  
                        </td>
                    </tr>
                    <tr>
                        <td></td>
                        <td><code>tabindex=&quot;-1&quot;</code></td>
                        <td><code>a</code></td>
                        <td>
                          <ul>
                            <li>Makes the <code>a</code> element keyboard focusable, but <strong>not</strong> part of tab order of the page.</li>
                          </ul>  
                        </td>
                    </tr>
                    <tr>
                        <td></td>
                        <td><code>aria-haspopup=&quot;true&quot;</code></td>
                        <td><code>a</code></td>
                        <td>
                          <ul>
                            <li>Identifies the menuitem as a controller for a popup menu.</li>
                            <li>The menuitem is only to open and close the popup menu it cannot be a link.</li>
                          </ul>  
                        </td>
                    </tr>
                    <tr>
                        <td></td>
                        <td><code>aria-expanded=&quot;true&quot;</code></td>
                        <td><code>a</code></td>
                        <td>
                          <ul>
                            <li>Indicates popup menu is open.</li>
                          </ul>  
                        </td>
                    </tr>
                    <tr>
                        <td></td>
                        <td><code>aria-expanded=&quot;false&quot;</code></td>
                        <td><code>a</code></td>
                        <td>
                          <ul>
                            <li>Indicates popup menu is closed.</li>
                          </ul>  
                        </td>
                    </tr>
                </tbody>
            </table>        
         </section>
        <section>
            <h2>Javascript and CSS Source Code</h2>
            <ul>
                <li>
                    CSS:
                    <a href="css/menubarLinks.css" type="tex/css">menubarLinks.css</a>
                </li>
                <li>Javascript:
                    <ul>
                        <li><a href="js/MenubarItemLinks.js" type="text/javascript">MenubarItemLinks.js</a></li>
                        <li><a href="js/MenubarLinks.js" type="text/javascript">MenubarLinks.js</a></li>
                        <li><a href="js/PopupMenuItemLinks.js" type="text/javascript">PopupMenuItemLinks.js</a></li>
                        <li><a href="js/PopupMenuLinks.js" type="text/javascript">PopupMenuLinks.js</a></li>
                    </ul>
                </li>
            </ul>
        </section>
        <section>
            <h2>HTML Source Code</h2>
            <h3 id="sc1_label">Example 1: Menubar With ARIA Markup in the HTML Source</h3>
            <div id="sc1_start_sep" role="separator" aria-labelledby="sc1_start_sep sc1_label" aria-label="Start of HTML for"></div>
            <div id="sc1"></div>
            <div id="sc1_end_sep" role="separator" aria-labelledby="sc1_end_sep sc1_label" aria-label="End of HTML for"></div>
            <script>
            sourceCode.add('sc1', 'ex1')
            </script>
            <h3 id="sc2_label">Example 2: ARIA markup added dynamically</h3>
            <div id="sc2_start_sep" role="separator" aria-labelledby="sc2_start_sep sc2_label" aria-label="Start of HTML for"></div>
            <div id="sc2"></div>
            <div id="sc2_end_sep" role="separator" aria-labelledby="sc2_end_sep sc2_label" aria-label="End of HTML for"></div>
            <script>
            sourceCode.add('sc2', 'ex2')
            </script>
            <!--  After all source has been added, run make to do the insert.  -->
            <script>
            sourceCode.make()
            </script>
        </section>
    </main>
    <script type="text/javascript">
    window.onload = function() {
        var menubar = new Menubar(document.getElementById('menubar1'));
        menubar.init();
        menubar = new Menubar(document.getElementById('menubar2'));
        menubar.init();
    }
    </script>
</body>

</html>
=======
  <head>
    <meta http-equiv="content-type" content="text/html; charset=UTF-8">
    <meta charset="utf-8">
    <title>Navigation Menubar Example | WAI-ARIA Authoring Practices 1.1</title>

    <link href="../../css/core.css" rel="stylesheet">
    <link href="../../css/table.css" rel="stylesheet">
    <script src="../../js/examples.js" type="text/javascript"></script>
    <link href="css/menubarLinks.css" rel="stylesheet">
    <script src="js/MenubarLinks.js"     type="text/javascript"></script> 
    <script src="js/MenubarItemLinks.js" type="text/javascript"></script> 
    <script src="js/PopupMenuLinks.js" type="text/javascript"></script> 
    <script src="js/MenuItemLinks.js" type="text/javascript"></script> 
  </head>
  <body>
    <main>
      <h1>Navigation Menubar Example</h1>
      <p><strong>NOTE:</strong> Please provide feedback on this example in <a href="https://github.com/w3c/aria-practices/issues/145">issue 145</a>. </p>
      <p>
        Following are two implementations of the 
        <a href="../../#menu">design Pattern for menubar</a>
        that demonstrate how a menubar can be used for site navigation.
        Each item in the menubars represents a section of the site and opens a pull down menu with links to pages within that section.
        The examples differ only in how they are coded; see notes that follow each example.
      </p>
      <section id="code-ex-1">
        <h2>Examples</h2>
        <section>
          <h3 id="ex1_label">Example 1: Menubar With ARIA Markup in the HTML Source</h3>
          <div role="separator" id="ex1_start_sep" aria-labelledby="ex1_start_sep ex1_label" aria-label="Start of"></div>
          <div id="ex1">
            <ul id="menubar1" role="menubar" aria-label="Mythical University Menu 1">
              <li>
                <a role="menuitem" aria-haspopup="true" aria-expanded="false" href="#">About</a>
                <ul role="menu">
                  <li>
                    <a role="menuitem" href="mb-about.html#overview">Overview</a>
                  </li>
                  <li>
                    <a role="menuitem" href="mb-about.html#admin">Administration</a>
                  </li>
                  <li>
                    <a role="menuitem" href="mb-about.html#facts">Facts</a>
                  </li>
                  <li>
                    <a role="menuitem" href="mb-about.html#tours">Campus Tours</a>
                  </li>
                </ul>
              </li>
              <li>
                <a role="menuitem" aria-haspopup="true" aria-expanded="false" href="#">Admissions</a>
                <ul role="menu">
                  <li>
                    <a role="menuitem" href="mb-admissions.html#apply">Apply</a>
                  </li>
                  <li>
                    <a role="menuitem" href="mb-admissions.html#tuition">Tuition</a>
                  </li>
                  <li>
                    <a role="menuitem" href="mb-admissions.html#signup">Sign Up</a>
                  </li>
                  <li role="separator"></li>
                  <li>
                    <a role="menuitem" href="mb-admissions.html#visit">Visit</a>
                  </li>
                  <li>
                    <a role="menuitem" href="mb-admissions.html#photo">Photo Tour</a>
                  </li>
                  <li>
                    <a role="menuitem" href="mb-admissions.html#connect">Connect</a>
                  </li>
                </ul>
              </li>
              <li>
                <a role="menuitem" aria-haspopup="true" aria-expanded="false" href="#">Academics</a>
                <ul role="menu">
                  <li>
                    <a role="menuitem" href="mb-academics.html#colleges">Colleges &amp; Schools</a>
                  </li>
                  <li>
                    <a role="menuitem" href="mb-academics.html#programs">Programs of Study</a>
                  </li>
                  <li>
                    <a role="menuitem" href="mb-academics.html#honors">Honors Programs</a>
                  </li>
                  <li>
                    <a role="menuitem" href="mb-academics.html#online">Online Courses</a>
                  </li>
                  <li role="separator"></li>
                  <li>
                    <a role="menuitem" href="mb-academics.html#explorer">Course Explorer</a>
                  </li>
                  <li>
                    <a role="menuitem" href="mb-academics.html#register">Register for Class</a>
                  </li>
                  <li>
                    <a role="menuitem" href="mb-academics.html#academic">Academic Calendar</a>
                  </li>
                  <li>
                    <a role="menuitem" href="mb-academics.html#tanscripts">Transscripts</a>
                  </li>
                </ul>
              </li>
            </ul>
          </div>
          <div role="separator" id="ex1_end_sep" aria-labelledby="ex1_end_sep ex1_label" aria-label="End of"></div>
          <h4>Notes</h4>
          <ol>
            <li>This example includes the ARIA roles and properties in the source code for authors
              to easily see which elements the roles and properties need to be included.</li>
            <li>This is useful for people writing their own scripts to see which elements need
              roles and properties.</li>
          </ol>
        </section>
        <section>
          <h3 id="ex2_label">Example 2: ARIA markup added dynamically</h3>
          <div role="separator" id="ex2_start_sep" aria-labelledby="ex2_start_sep ex2_label" aria-label="Start of"></div>
          <div id="ex2">
            <ul id="menubar2" aria-label="Mythical University Menu 2">
              <li>
                <a href="#">Research</a>
                <ul>
                  <li>
                    <a href="mb-research.html#res-news">Research News</a>
                  </li>
                  <li>
                    <a href="mb-research.html#res-centers">Reseach Centers</a>
                  </li>
                  <li>
                    <a href="mb-research.html#res-find">Find an Expert</a>
                  </li>
                  <li>
                    <a href="mb-research.html#res-park">Research Park</a>
                  </li>
                  <li>
                    <a href="mb-research.html#res-comm">Technology Commercialization</a>
                  </li>
                </ul>
              </li>
              <li>
                <a href="#">Outreach</a>
                <ul>
                  <li>
                    <a href="mb-outreach.html#comm-engage">Community Engagement</a>
                  </li>
                  <li>
                    <a href="mb-outreach.html#copr-rel">Corporate Relations</a>
                  </li>
                  <li>
                    <a href="mb-outreach.html#extension">Extension</a>
                  </li>
                  <li>
                    <a href="mb-outreach.html#outreach-events">Outreach Events</a>
                  </li>
                </ul>
              </li>
              <li>
                <a href="#">Arts and Culture</a>
                <ul>
                  <li>
                    <a href="mb-arts.html#fas">College of Fine and Applied Arts</a>
                  </li>
                  <li>
                    <a href="mb-arts.html#las">College of Liberal Arts and Sciences</a>
                  </li>
                  <li role="separator"></li>
                  <li>
                    <a href="mb-arts.html#cultural-center">Cultural Center</a>
                  </li>
                  <li>
                    <a href="mb-arts.html#perfoming-arts">Performing Arts</a>
                  </li>
                  <li>
                    <a href="mb-arts.html#art-museum">Art Museum</a>
                  </li>
                  <li>
                    <a href="mb-arts.html#history-museum">History Museum</a>
                  </li>
                  <li>
                    <a href="mb-arts.html#union">Student Union</a>
                  </li>
                </ul>
              </li>
            </ul>
          </div>
          <div role="separator" id="ex2_end_sep" aria-labelledby="ex2_end_sep ex2_label" aria-label="End of"></div>
          <h4>Notes</h4>
          <ol>
            <li>This example the ARIA roles and properties are added by the scripts based on the structure of the HTML elements.</li>  
            <li>This can be used by authors to more easily add this script to their own projects and websites.</li>
          </ol>
        </section>
      </section>    
      <section>
      <h2 id="id_kbd">Keyboard Support</h2>
      <h3 id="id_kbd1">Menubar Menu Items</h3>
      <table aria-labelledby="id_kbd id_kbd1"> 
        <thead>
          <tr>
            <th>Key</th>
            <th>Function</th>
          </tr>
        </thead>
        <tbody>
          <tr>
            <td>Space or Enter Key</td>
            <td>
              <ul>
                <li>Open or Close popup menu (e.g. toggle).</li>  
              </ul>  
            </td>
          </tr>
          <tr>
            <td>Left Arrow Key</td>
            <td>
              <ul>
                <li>Moves focus to previous menubar menu item.</li>
                <li>If focus on first menubar menu item, focus is moved to last menubar menu item.</li>
              </ul>  
            </td>
          </tr>
           <tr>
            <td>Right Arrow Key</td>
            <td>
              <ul>
                <li>Moves focus to next menubar menu item.</li>
                <li>If focus on last menubar menu item, focus is moved to first menubar menu item.</li>
              </ul>  
            </td>
          </tr>
          <tr>
            <td>Down Arrow Key</td>
            <td>
              <ul>
                <li>Open popup menu.</li>
                <li>Moves focus to first popup menu item.</li>
              </ul>  
            </td>
          </tr>
           <tr>
            <td>Up Arrow Key</td>
            <td>
              <ul>
                <li>Open popup menu.</li>
                <li>Moves focus to last popup menu item.</li>
              </ul>  
            </td>
          </tr>
          <tr>
            <td>Home</td>
            <td>
              <ul>
                <li>Moves focus to first menubar menu item.</li>
              </ul>  
            </td>
          </tr>
           <tr>
            <td>End</td>
            <td>
              <ul>
                <li>Moves focus to last menubar menu item.</li>
              </ul>  
            </td>
          </tr>
           <tr>
            <td>Character Key</td>
            <td><ul>
                <li>Moves focus to next menubar item that starts with that letter.</li>
                <li>If no menubar menu item starts with the letter, focus does not move.</li>
              </ul>  
            </td>
          </tr>
        </tbody>
      </table>
      <h3 id="id_kbd2">Popup Menu Items</h3>
      <table aria-labelledby="id_kbd id_kbd2"> 
        <thead>
          <tr>
            <th>Key</th>
            <th>Function</th>
          </tr>
        </thead>
        <tbody>
          <tr>
            <td>Space or Enter Key</td>
            <td>
              <ul>
                <li>Follow link.</li>
                <li>NOTE: In this example all the links are all internal and therefore not leave the page.</li>
              </ul>  
            </td>
          </tr>
          <tr>
            <td>Escape Key</td>
            <td>
              <ul>
                <li>Closes popup menu.</li>
                <li>Moves focus to current menubar menu item.</li>
              </ul>  
            </td>
          </tr>
          <tr>
            <td>Left Arrow Key</td>
            <td>
              <ul>
                <li>Closes popup menu.</li>
                <li>Moves focus to previous menubar menu item.</li>
              </ul>  
            </td>
          </tr>
           <tr>
            <td>Right Arrow Key</td>
            <td>
              <ul>
                <li>Closes popup menu.</li>
                <li>Moves focus to next menubar menu item.</li>
              </ul>  
            </td>
          </tr>
          <tr>
            <td>Up Arrow Key</td>
            <td>
              <ul>
                <li>Moves focus to previous popup menu item.</li>
                <li>If first popup menu item, focus is moved to the last popup menu item.</li>
              </ul>  
            </td>
          </tr>
           <tr>
            <td>Down Arrow Key</td>
            <td>
              <ul>
                <li>Moves focus to next popup menu item.</li>
                <li>If last popup menu item, focus is moved to the first popup menu item.</li>
              </ul>  
            </td>
          </tr>
          <tr>
            <td>Home</td>
            <td>
              <ul>
                <li>Moves focus to first popup menu item.</li>
              </ul>  
            </td>
          </tr>
           <tr>
            <td>End</td>
            <td>
              <ul>
                <li>Moves focus to last popup menu item.</li>
              </ul>  
            </td>
          </tr>
           <tr>
            <td>Character Key</td>
            <td>
              <ul>
                <li>Moves focus to the next popup item that starts with that letter.</li>
                <li>If no popup menu item starts with the letter, focus does not move.</li>
              </ul>  
            </td>
          </tr>
        </tbody>
      </table>
      </section>
      <section>
    <h2 id="rps_label">Role, Property, State, and Tabindex  Attributes</h2>
    <!--
      Update this table to describe how roles, properties, states, and tabindex are used in this example.  
      If the content will vary significantly for the above implementations, make this a level 4 section inside each of the above level 3 implementation sections.
    -->
    <table aria-labelledby="rps_label">
      <thead>
        <tr>
          <th>Attribute</th>
          <th>Applied to Element</th>
          <th>Usage</th>
        </tr>
      </thead>
      <tbody>
        <tr>
          <th><code>role=&quot;ROLE_NAME&quot;</code></th>
          <td><code>HTML_ELEMENT</code></td>
          <td>Brief explanation of usage, purpose, benefit, and/or guidance that is relevant to this specific implementation.</td>
        </tr>
        <tr>
          <th>
            <!--  Specify states and properties used like this; replace with the attributes that are relevant. -->
            <code>aria-labelledby=&quot;ID_REF&quot;</code>
          </th>
          <td><code>HTML_ELEMENT</code></td>
          <td>Brief explanation of usage, purpose, benefit, and/or guidance that is relevant to this specific implementation.</td>
        </tr>
        <tr>
          <th>And so on ... covering all relevant attributes</th>
          <td>...</td>
          <td>...</td>
        </tr>
      </tbody>
    </table>
  </section>
      <section>
    <h2>Javascript and CSS Source Code</h2>
    <!--  After the js and css files are named with the name of this example, change the href and text of the following 2 links to refer to the appropriate js and css files.  -->
    <ul>
      <li>
        CSS:
        <a href="css/menubarLinks.css" type="tex/css">menubarLinks.css</a>
      </li>
      <li>Javascript:
      <ul>
        <li><a href="js/MenubarItemLinks.js" type="text/javascript">MenubarItemLinks.js</a></li>
        <li><a href="js/MenubarLinks.js" type="text/javascript">MenubarLinks.js</a></li>
        <li><a href="js/MenuItemLinks.js" type="text/javascript">MenuItemLinks.js</a></li>
        <li><a href="js/PopupMenuLinks.js" type="text/javascript">PopupMenuLinks.js</a></li>
      </ul>
      </li>
    </ul>
  </section>
  <section>
    <h2>HTML Source Code</h2>
    <h3 id="sc1_label">Example 1: Menubar With ARIA Markup in the HTML Source</h3>
    <div id="sc1_start_sep" role="separator" aria-labelledby="sc1_start_sep sc1_label" aria-label="Start of HTML for"></div>
    <div id="sc1"></div>
    <div id="sc1_end_sep" role="separator" aria-labelledby="sc1_end_sep sc1_label" aria-label="End of HTML for"></div>
    <script>sourceCode.add('sc1', 'ex1')</script>

    <h3 id="sc2_label">Example 2: ARIA markup added dynamically</h3>
    <div id="sc2_start_sep" role="separator" aria-labelledby="sc2_start_sep sc2_label" aria-label="Start of HTML for"></div>
    <div id="sc2"></div>
    <div id="sc2_end_sep" role="separator" aria-labelledby="sc2_end_sep sc2_label" aria-label="End of HTML for"></div>
    <script>sourceCode.add('sc2', 'ex2')</script>
    <!--  After all source has been added, run make to do the insert.  -->
    <script> sourceCode.make() </script>
  </section>
  </main>
  <nav>
    <a href="../../../#menu">Menu or Menubar Design Pattern in WAI-ARIA Authoring Practices 1.1</a>
  </nav>
  <script type="text/javascript">
    window.onload=function() {
      var menubar = new Menubar(document.getElementById('menubar1'));
      menubar.init();
      menubar = new Menubar(document.getElementById('menubar2'));
      console.log(menubar);
      menubar.init();
    }    
  </script>
  </body>
  </html>
>>>>>>> 18531b79
<|MERGE_RESOLUTION|>--- conflicted
+++ resolved
@@ -1,547 +1,780 @@
 <!DOCTYPE html>
 <html lang="en">
-<<<<<<< HEAD
-
 <head>
-    <meta http-equiv="content-type" content="text/html; charset=UTF-8">
-    <meta charset="utf-8">
-    <title>Navigation Menubar Example | WAI-ARIA Authoring Practices 1.1</title>
-    <link href="../../css/core.css" rel="stylesheet">
-    <link href="../../css/table.css" rel="stylesheet">
-    <script src="../../js/examples.js" type="text/javascript"></script>
-    <script src="js/MenubarLinks.js" type="text/javascript"></script>
-    <script src="js/MenubarItemLinks.js" type="text/javascript"></script>
-    <script src="js/PopupMenuLinks.js" type="text/javascript"></script>
-    <script src="js/PopupMenuItemLinks.js" type="text/javascript"></script>
-    <link href="css/menubarLinks.css" rel="stylesheet">
+<meta http-equiv="content-type" content="text/html; charset=UTF-8">
+<meta charset="utf-8">
+<title>Navigation Menubar Example | WAI-ARIA Authoring Practices 1.1</title>
+<link href="../../css/core.css" rel="stylesheet">
+<link href="../../css/table.css" rel="stylesheet">
+<script src="../../js/examples.js" type="text/javascript"></script>
+<script src="js/MenubarLinks.js" type="text/javascript"></script>
+<script src="js/MenubarItemLinks.js" type="text/javascript"></script>
+<script src="js/PopupMenuLinks.js" type="text/javascript"></script>
+<script src="js/PopupMenuItemLinks.js" type="text/javascript"></script>
+<link href="css/menubarLinks.css" rel="stylesheet">
 </head>
 
 <body>
-    <main>
-        <h1>Navigation Menubar Example: Links</h1>
-        <p><strong>NOTE:</strong> Please provide feedback on this example in <a href="https://github.com/w3c/aria-practices/issues/145">issue 145</a>. </p>
-        <p>Following are two implementations of the <a href="../../#menu">design pattern for menubar</a> that demonstrate how a menubar can be used for site navigation. Each item in the menubars represents a section of the site and opens a pull down menu with links to pages within that section. The examples differ only in how they are coded; see notes that follow each example.</p>
-        <section id="code-ex-1">
-            <h2>Examples</h2>
-            <section>
-                <h3 id="ex1_label">Example 1: Menubar With ARIA Markup in the HTML Source</h3>
-                <div role="separator" id="ex1_start_sep" aria-labelledby="ex1_start_sep ex1_label" aria-label="Start of"></div>
-                <div id="ex1">
-                    <ul id="menubar1" role="menubar" aria-label="Mythical University Menu 1">
-                        <li>
-                            <a role="menuitem" aria-haspopup="true" aria-expanded="false" href="#">About</a>
-                            <ul role="menu" aria-label="About">
-                                <li><a role="menuitem" href="mb-about.html#overview">Overview</a></li>
-                                <li><a role="menuitem" href="mb-about.html#admin">Administration</a></li>
-                                <li><a id="menubar113" role="menuitem" href="#" aria-haspopup="true" aria-expanded="false">Facts</a>
-                                    <ul role="menu" aria-label="facts">
-                                        <li><a role="menuitem" href="mb-about.html#facts">History</a></li>
-                                        <li><a role="menuitem" href="mb-about.html#facts">Current Statistics</a></li>
-                                        <li><a role="menuitem" href="mb-about.html#facts">Awards</a>
-                                    </ul>
-                                </li>
-                                <li><a role="menuitem" href="#" aria-haspopup="true" aria-expanded="false">Campus Tours</a>
-                                    <ul role="menu" aria-label="Campus Tours">
-                                        <li><a role="menuitem" href="mb-about.html#tours">For prospective students</a></li>
-                                        <li><a role="menuitem" href="mb-about.html#tours">For alumni</a></li>
-                                        <li><a role="menuitem" href="mb-about.html#tours">For visitors</a>
-                                    </ul>
-                                </li>
-                            </ul>
-                            </li>
-                            <li>
-                                <a role="menuitem" aria-haspopup="true" aria-expanded="false" href="#">Admissions</a>
-                                <ul role="menu"  aria-label="admissions">
-                                    <li><a role="menuitem" href="mb-admissions.html#apply">Apply</a></li>
-                                    <li><a role="menuitem" href="mb-admissions.html#tuition">Tuition</a></li>
-                                    <li><a role="menuitem" href="mb-admissions.html#signup">Sign Up</a></li>
-                                    <li role="separator"></li>
-                                    <li><a role="menuitem" href="mb-admissions.html#visit">Visit</a></li>
-                                    <li><a role="menuitem" href="mb-admissions.html#photo">Photo Tour</a></li>
-                                    <li><a role="menuitem" href="mb-admissions.html#connect">Connect</a></li>
-                                </ul>
-                            </li>
-                            <li>
-                                <a role="menuitem" aria-haspopup="true" aria-expanded="false" href="#">Academics</a>
-                                <ul role="menu"  aria-label="Academics">
-                                    <li><a role="menuitem" href="mb-academics.html#colleges">Colleges &amp; Schools</a></li>
-                                    <li><a role="menuitem" href="mb-academics.html#programs">Programs of Study</a></li>
-                                    <li><a role="menuitem" href="mb-academics.html#honors">Honors Programs</a></li>
-                                    <li><a role="menuitem" href="mb-academics.html#online">Online Courses</a></li>
-                                    <li role="separator"></li>
-                                    <li><a role="menuitem" href="mb-academics.html#explorer">Course Explorer</a></li>
-                                    <li><a role="menuitem" href="mb-academics.html#register">Register for Class</a></li>
-                                    <li><a role="menuitem" href="mb-academics.html#academic">Academic Calendar</a></li>
-                                    <li><a role="menuitem" href="mb-academics.html#tanscripts">Transscripts</a></li>
-                                </ul>
-                            </li>
-                    </ul>
-                </div>
-                <div role="separator" id="ex1_end_sep" aria-labelledby="ex1_end_sep ex1_label" aria-label="End of"></div>
-                <h4>Notes</h4>
-                <ol>
-                    <li>This example includes the ARIA roles and properties in the source code for authors to easily see which elements the roles and properties need to be included.</li>
-                    <li>This is useful for people writing their own scripts to see which elements need roles and properties.</li>
-                </ol>
-            </section>
-            <section>
-                <h3 id="ex2_label">Example 2: ARIA markup added dynamically</h3>
-                <div role="separator" id="ex2_start_sep" aria-labelledby="ex2_start_sep ex2_label" aria-label="Start of"></div>
-                <div id="ex2">
-                    <ul id="menubar2" aria-label="Mythical University Menu 2">
-                        <li>
-                            <a href="#">Research</a>
-                            <ul>
-                                <li><a href="mb-research.html#res-news">Research News</a></li>
-                                <li><a href="mb-research.html#res-centers">Reseach Centers</a></li>
-                                <li><a href="mb-research.html#res-find">Find an Expert</a></li>
-                                <li><a href="mb-research.html#res-park">Research Park</a></li>
-                                <li><a href="mb-research.html#res-comm">Technology Commercialization</a></li>
-                            </ul>
-                        </li>
-                        <li>
-                            <a href="#">Outreach</a>
-                            <ul>
-                                <li><a href="mb-outreach.html#comm-engage">Community Engagement</a></li>
-                                <li><a href="mb-outreach.html#copr-rel">Corporate Relations</a></li>
-                                <li><a href="mb-outreach.html#extension">Extension</a></li>
-                                <li><a href="mb-outreach.html#outreach-events">Outreach Events</a></li>
-                            </ul>
-                        </li>
-                        <li>
-                            <a href="#">Arts and Culture</a>
-                            <ul>
-                                <li><a href="mb-arts.html#fas">College of Fine and Applied Arts</a></li>
-                                <li><a href="mb-arts.html#las">College of Liberal Arts and Sciences</a></li>
-                                <li role="separator"></li>
-                                <li><a href="mb-arts.html#cultural-center">Cultural Center</a></li>
-                                <li><a href="mb-arts.html#perfoming-arts">Performing Arts</a></li>
-                                <li><a href="mb-arts.html#art-museum">Art Museum</a></li>
-                                <li><a href="mb-arts.html#history-museum">History Museum</a></li>
-                                <li><a href="mb-arts.html#union">Student Union</a></li>
-                            </ul>
-                        </li>
-                    </ul>
-                </div>
-                <div role="separator" id="ex2_end_sep" aria-labelledby="ex2_end_sep ex2_label" aria-label="End of"></div>
-                <h4>Notes</h4>
-                <ol>
-                    <li>This example includes the ARIA roles and properties are added by the scripts based on the structure of the HTML elements.</li>
-                    <li>This can be used by authors to more easily add this script to their own projects and websites.</li>
-                </ol>
-            </section>
-        </section>
-        <section aria-labelledby="mb_label">
-            <h2 id="id_mbf">Menubar Widget Features</h2>
-            
-            <h3 id="kbd1_label">Keyboard Support</h3>
-
-            <table aria-labelledby="kbd1_label mb_label">
-                <thead>
-                    <tr>
-                        <th>Key</th>
-                        <th>Function</th>
-                    </tr>
-                </thead>
-                <tbody>
-                    <tr>
-                        <td><kbd>Space or Enter</kbd></td>
-                        <td>
-                            <ul>
-                                <li>Open or Close popup menu (e.g. toggle).</li>
-                            </ul>
-                        </td>
-                    </tr>
-                    <tr>
-                        <td><kbd>Left Arrow</kbd></td>
-                        <td>
-                            <ul>
-                                <li>Moves focus to previous menubar menu item.</li>
-                                <li>If focus on first menubar menu item, focus is moved to last menubar menu item.</li>
-                            </ul>
-                        </td>
-                    </tr>
-                    <tr>
-                        <td><kbd>Right Arrow</kbd></td>
-                        <td>
-                            <ul>
-                                <li>Moves focus to next menubar menu item.</li>
-                                <li>If focus on last menubar menu item, focus is moved to first menubar menu item.</li>
-                            </ul>
-                        </td>
-                    </tr>
-                    <tr>
-                        <td><kbd>Down Arrow</kbd></td>
-                        <td>
-                            <ul>
-                                <li>Open popup menu.</li>
-                                <li>Moves focus to first popup menu item.</li>
-                            </ul>
-                        </td>
-                    </tr>
-                    <tr>
-                        <td><kbd>Up Arrow </kbd></td>
-                        <td>
-                            <ul>
-                                <li>Open popup menu.</li>
-                                <li>Moves focus to last popup menu item.</li>
-                            </ul>
-                        </td>
-                    </tr>
-                    <tr>
-                        <td><kbd>Home</kbd></td>
-                        <td>
-                            <ul>
-                                <li>Moves focus to first menubar menu item.</li>
-                            </ul>
-                        </td>
-                    </tr>
-                    <tr>
-                        <td><kbd>End</kbd></td>
-                        <td>
-                            <ul>
-                                <li>Moves focus to last menubar menu item.</li>
-                            </ul>
-                        </td>
-                    </tr>
-                    <tr>
-                        <td><kbd>Character</kbd></td>
-                        <td>
-                            <ul>
-                                <li>Moves focus to next menubar item that starts with that letter.</li>
-                                <li>If no menubar menu item starts with the letter, focus does not move.</li>
-                            </ul>
-                        </td>
-                    </tr>
-                </tbody>
-            </table>
-
-            <h3 id="rps1_label">Role, Property, State, and Tabindex  Attributes</h3>
-             <table aria-labelledby="rps1_label mb_label">
-                <thead>
-                    <tr>
-                        <th>Role</th>
-                        <th>Attribute</th>
-                        <th>Element</th>
-                        <th>Usage</th>
-                    </tr>
-                </thead>
-                <tbody>
-                    <tr>
-                        <td><code>menubar</code></td>
-                        <td></td>
-                        <td><code>ul</code></td>
-                        <td>
-                          <ul>
-                            <li>Identifies a ARIA menubar widget.</li>
-                            <li>No <code>tabindex</code> value is needed since the <code>role=menubar</code> does not receive focus.</li>
-                            <li>Accessible name for the menu is defined by the <code>aria-label</code> attribute.</li>
-                          </ul>  
-                        </td>
-                    </tr>
-                    <tr>
-                        <td></td>
-                        <td><code>aria-label=&quot;<em>string</em>&quot;</code></td>
-                        <td><code>ul</code></td>
-                        <td>
-                          <ul>
-                            <li>Defines an acessible name for the menu bar.</li>
-                            <li>Used to help people understand the purpose of the menubar and uniquely identify the menubar from other menubars on the page.</li>
-                          </ul>  
-                        </td>
-                    </tr>
-                    <tr>
-                        <td><code>menuitem</code></td>
-                        <td></td>
-                        <td><code>a</code></td>
-                        <td>
-                          <ul>
-                            <li>Identifies a ARIA menuitem in the menubar widget.</li>
-                            <li>Accessible name for the menuitem is defined by the text content of the <code>a</code> element.</li>
-                          </ul>  
-                        </td>
-                    </tr>
-                    <tr>
-                        <td></td>
-                        <td><code>tabindex=&quot;-1&quot;</code></td>
-                        <td><code>a</code></td>
-                        <td>
-                          <ul>
-                            <li>Makes the <code>a</code> element keyboard focusable, but <strong>not</strong> part of tab order of the page.</li>
-                          </ul>  
-                        </td>
-                    </tr>
-                    <tr>
-                        <td></td>
-                        <td><code>tabindex=&quot;0&quot;</code></td>
-                        <td><code>a</code></td>
-                        <td>
-                          <ul>
-                            <li>Makes the <code>a</code> element keyboard focusable and part of tab order of the page.</li>
-                            <li>Only one menubar item should have <code>tabindex=&quot;0&quot;</code>.</li>
-                            <li>The default menubar item with  <code>tabindex=&quot;0&quot;</code> is the first menubar item (e.g page is loaded).</li>
-                            <li>The last menubar item to have focus is given the <code>tabindex=&quot;0&quot;</code> so that when user tabs through the page focus will be given to the last menubar item that the user used.</li>
-                          </ul>  
-                        </td>
-                    </tr>
-                    <tr>
-                        <td></td>
-                        <td><code>aria-haspopup=&quot;true&quot;</code></td>
-                        <td><code>a</code></td>
-                        <td>
-                          <ul>
-                            <li>Identifies the menuitem as a controller for a popup menu.</li>
-                            <li>The menuitem is only to open and close the popup menu it cannot be a link.</li>
-                          </ul>  
-                        </td>
-                    </tr>
-                    <tr>
-                        <td></td>
-                        <td><code>aria-expanded=&quot;true&quot;</code></td>
-                        <td><code>a</code></td>
-                        <td>
-                          <ul>
-                            <li>Indicates popup menu is open.</li>
-                          </ul>  
-                        </td>
-                    </tr>
-                    <tr>
-                        <td></td>
-                        <td><code>aria-expanded=&quot;false&quot;</code></td>
-                        <td><code>a</code></td>
-                        <td>
-                          <ul>
-                            <li>Indicates popup menu is closed.</li>
-                          </ul>  
-                        </td>
-                    </tr>
-                </tbody>
-            </table>        
-        </section>
-
-        <section aria-labelledby="popup_label">
-        <h2 id="popup_label">Popup Widget Features</h2>
-        <h3 id="kbd2_label">Keyboard Support</h3>
-        <table aria-labelledby="kbd2_label popup_label">
-            <thead>
-                <tr>
-                    <th>Key</th>
-                    <th>Function</th>
-                </tr>
-            </thead>
-            <tbody>
-                <tr>
-                    <td><kbd>Space or Enter</kbd></td>
-                    <td>
-                        <ul>
-                            <li>Follow link.</li>
-                            <li>NOTE: In this example all the links go to dummy pages, use back key to return to the page with the menubar.</li>
-                        </ul>
-                    </td>
-                </tr>
-                <tr>
-                    <td><kbd>Escape</kbd></td>
-                    <td>
-                        <ul>
-                            <li>Closes popup menu.</li>
-                            <li>Moves focus to current menubar menu item.</li>
-                        </ul>
-                    </td>
-                </tr>
-                <tr>
-                    <td><kbd>Left Arrow</kbd></td>
-                    <td>
-                        <ul>
-                            <li>Closes popup menu.</li>
-                            <li>Moves focus to previous menubar menu item.</li>
-                            <li>Open the popup menu of the previous menubar menuitem with focus.</li>
-                        </ul>
-                    </td>
-                </tr>
-                <tr>
-                    <td><kbd>Right Arrow</kbd></td>
-                    <td>
-                        <ul>
-                            <li>Closes popup menu.</li>
-                            <li>Moves focus to next menubar menu item.</li>
-                            <li>Open the popup menu of the next menubar menuitem with focus.</li>
-                        </ul>
-                    </td>
-                </tr>
-                <tr>
-                    <td><kbd>Up Arrow</kbd></td>
-                    <td>
-                        <ul>
-                            <li>Moves focus to previous popup menu item.</li>
-                            <li>If first popup menu item, focus is moved to the last popup menu item.</li>
-                        </ul>
-                    </td>
-                </tr>
-                <tr>
-                    <td><kbd>Down Arrow</kbd></td>
-                    <td>
-                        <ul>
-                            <li>Moves focus to next popup menu item.</li>
-                            <li>If last popup menu item, focus is moved to the first popup menu item.</li>
-                        </ul>
-                    </td>
-                </tr>
-                <tr>
-                    <td><kbd>Home</kbd></td>
-                    <td>
-                        <ul>
-                            <li>Moves focus to first popup menu item.</li>
-                        </ul>
-                    </td>
-                </tr>
-                <tr>
-                    <td><kbd>End</kbd></td>
-                    <td>
-                        <ul>
-                            <li>Moves focus to last popup menu item.</li>
-                        </ul>
-                    </td>
-                </tr>
-                <tr>
-                    <td><kbd>Character</kbd></td>
-                    <td>
-                        <ul>
-                            <li>Moves focus to the next popup item that starts with that letter.</li>
-                            <li>If no popup menu item starts with the letter, focus does not move.</li>
-                        </ul>
-                    </td>
-                </tr>
-            </tbody>
-        </table>
-           <h3 id="rps2_label">Role, Property, State, and Tabindex  Attributes</h3>
-             <table aria-labelledby="kbd2_label rps2_label">
-                <thead>
-                    <tr>
-                        <th>Role</th>
-                        <th>Attribute</th>
-                        <th>Element</th>
-                        <th>Usage</th>
-                    </tr>
-                </thead>
-                <tbody>
-                    <tr>
-                        <td><code>menu</code></td>
-                        <td></td>
-                        <td><code>ul</code></td>
-                        <td>
-                          <ul>
-                            <li>Identifies a ARIA menu widget.</li>
-                            <li>No <code>tabindex</code> value is needed since the <code>role=menu</code> does not receive keyboard focus.</li>
-                            <li>Accessible name for the menu is defined by the <code>aria-label</code> attribute.</li>
-                          </ul>  
-                        </td>
-                    </tr>
-                    <tr>
-                        <td></td>
-                        <td><code>aria-label=&quot;<em>string</em>&quot;</code></td>
-                        <td><code>ul</code></td>
-                        <td>
-                          <ul>
-                            <li>Defines an acessible name for the menu.</li>
-                            <li>Used to help people understand the purpose of the menu and uniquely identify the menu from other menubars on the page.</li>
-                          </ul>  
-                        </td>
-                    </tr>
-                    <tr>
-                        <td><code>menuitem</code></td>
-                        <td></td>
-                        <td><code>a</code></td>
-                        <td>
-                          <ul>
-                            <li>Identifies a ARIA menuitem in the menu widget.</li>
-                            <li>Accessible name for the menuitem is defined by the text content of the <code>a</code> element.</li>
-                          </ul>  
-                        </td>
-                    </tr>
-                    <tr>
-                        <td></td>
-                        <td><code>tabindex=&quot;-1&quot;</code></td>
-                        <td><code>a</code></td>
-                        <td>
-                          <ul>
-                            <li>Makes the <code>a</code> element keyboard focusable, but <strong>not</strong> part of tab order of the page.</li>
-                          </ul>  
-                        </td>
-                    </tr>
-                    <tr>
-                        <td></td>
-                        <td><code>aria-haspopup=&quot;true&quot;</code></td>
-                        <td><code>a</code></td>
-                        <td>
-                          <ul>
-                            <li>Identifies the menuitem as a controller for a popup menu.</li>
-                            <li>The menuitem is only to open and close the popup menu it cannot be a link.</li>
-                          </ul>  
-                        </td>
-                    </tr>
-                    <tr>
-                        <td></td>
-                        <td><code>aria-expanded=&quot;true&quot;</code></td>
-                        <td><code>a</code></td>
-                        <td>
-                          <ul>
-                            <li>Indicates popup menu is open.</li>
-                          </ul>  
-                        </td>
-                    </tr>
-                    <tr>
-                        <td></td>
-                        <td><code>aria-expanded=&quot;false&quot;</code></td>
-                        <td><code>a</code></td>
-                        <td>
-                          <ul>
-                            <li>Indicates popup menu is closed.</li>
-                          </ul>  
-                        </td>
-                    </tr>
-                </tbody>
-            </table>        
-         </section>
-        <section>
-            <h2>Javascript and CSS Source Code</h2>
-            <ul>
-                <li>
-                    CSS:
-                    <a href="css/menubarLinks.css" type="tex/css">menubarLinks.css</a>
-                </li>
-                <li>Javascript:
-                    <ul>
-                        <li><a href="js/MenubarItemLinks.js" type="text/javascript">MenubarItemLinks.js</a></li>
-                        <li><a href="js/MenubarLinks.js" type="text/javascript">MenubarLinks.js</a></li>
-                        <li><a href="js/PopupMenuItemLinks.js" type="text/javascript">PopupMenuItemLinks.js</a></li>
-                        <li><a href="js/PopupMenuLinks.js" type="text/javascript">PopupMenuLinks.js</a></li>
-                    </ul>
-                </li>
-            </ul>
-        </section>
-        <section>
-            <h2>HTML Source Code</h2>
-            <h3 id="sc1_label">Example 1: Menubar With ARIA Markup in the HTML Source</h3>
-            <div id="sc1_start_sep" role="separator" aria-labelledby="sc1_start_sep sc1_label" aria-label="Start of HTML for"></div>
-            <div id="sc1"></div>
-            <div id="sc1_end_sep" role="separator" aria-labelledby="sc1_end_sep sc1_label" aria-label="End of HTML for"></div>
-            <script>
+  <main>
+  <h1>Navigation Menubar Example</h1>
+  <p>
+    <strong>NOTE:</strong> Please provide feedback on this example in
+    <a href="https://github.com/w3c/aria-practices/issues/145">issue 145</a>.
+  </p>
+  <p>
+    Following are two implementations of the
+    <a href="../../#menu">design pattern for menubar</a>
+    that demonstrate how a menubar can be used for site navigation. Each item in the two menubars
+    represents a section of a web site for a mythical university and opens a pull down menu with links to pages within that
+    section. The two examples differ only in how they are coded; see notes that follow each example.
+  </p>
+  <section id="code-ex-1">
+    <h2>Examples</h2>
+    <section>
+      <h3 id="ex1_label">Example 1: Menubar With ARIA Markup in the HTML Source</h3>
+      <div role="separator" id="ex1_start_sep" aria-labelledby="ex1_start_sep ex1_label" aria-label="Start of"></div>
+      <div id="ex1">
+        <ul id="menubar1" role="menubar" aria-label="Mythical University Menu 1">
+          <li>
+            <a role="menuitem" aria-haspopup="true" aria-expanded="false" href="#">About</a>
+            <ul role="menu" aria-label="About">
+              <li>
+                <a role="menuitem" href="mb-about.html#overview">Overview</a>
+              </li>
+              <li>
+                <a role="menuitem" href="mb-about.html#admin">Administration</a>
+              </li>
+              <li>
+                <a id="menubar113" role="menuitem" href="#" aria-haspopup="true"
+                  aria-expanded="false"
+                >Facts</a>
+                <ul role="menu" aria-label="facts">
+                  <li>
+                    <a role="menuitem" href="mb-about.html#facts">History</a>
+                  </li>
+                  <li>
+                    <a role="menuitem" href="mb-about.html#facts">Current Statistics</a>
+                  </li>
+                  <li>
+                    <a role="menuitem" href="mb-about.html#facts">Awards</a>
+                </ul>
+              </li>
+              <li>
+                <a role="menuitem" href="#" aria-haspopup="true" aria-expanded="false">Campus
+                  Tours</a>
+                <ul role="menu" aria-label="Campus Tours">
+                  <li>
+                    <a role="menuitem" href="mb-about.html#tours">For prospective students</a>
+                  </li>
+                  <li>
+                    <a role="menuitem" href="mb-about.html#tours">For alumni</a>
+                  </li>
+                  <li>
+                    <a role="menuitem" href="mb-about.html#tours">For visitors</a>
+                </ul>
+              </li>
+            </ul>
+          </li>
+          <li>
+            <a role="menuitem" aria-haspopup="true" aria-expanded="false" href="#">Admissions</a>
+            <ul role="menu" aria-label="admissions">
+              <li>
+                <a role="menuitem" href="mb-admissions.html#apply">Apply</a>
+              </li>
+              <li>
+                <a role="menuitem" href="mb-admissions.html#tuition">Tuition</a>
+              </li>
+              <li>
+                <a role="menuitem" href="mb-admissions.html#signup">Sign Up</a>
+              </li>
+              <li role="separator"></li>
+              <li>
+                <a role="menuitem" href="mb-admissions.html#visit">Visit</a>
+              </li>
+              <li>
+                <a role="menuitem" href="mb-admissions.html#photo">Photo Tour</a>
+              </li>
+              <li>
+                <a role="menuitem" href="mb-admissions.html#connect">Connect</a>
+              </li>
+            </ul>
+          </li>
+          <li>
+            <a role="menuitem" aria-haspopup="true" aria-expanded="false" href="#">Academics</a>
+            <ul role="menu" aria-label="Academics">
+              <li>
+                <a role="menuitem" href="mb-academics.html#colleges">Colleges &amp; Schools</a>
+              </li>
+              <li>
+                <a role="menuitem" href="mb-academics.html#programs">Programs of Study</a>
+              </li>
+              <li>
+                <a role="menuitem" href="mb-academics.html#honors">Honors Programs</a>
+              </li>
+              <li>
+                <a role="menuitem" href="mb-academics.html#online">Online Courses</a>
+              </li>
+              <li role="separator"></li>
+              <li>
+                <a role="menuitem" href="mb-academics.html#explorer">Course Explorer</a>
+              </li>
+              <li>
+                <a role="menuitem" href="mb-academics.html#register">Register for Class</a>
+              </li>
+              <li>
+                <a role="menuitem" href="mb-academics.html#academic">Academic Calendar</a>
+              </li>
+              <li>
+                <a role="menuitem" href="mb-academics.html#tanscripts">Transscripts</a>
+              </li>
+            </ul>
+          </li>
+        </ul>
+      </div>
+      <div role="separator" id="ex1_end_sep" aria-labelledby="ex1_end_sep ex1_label" aria-label="End of"></div>
+      <h4>Notes</h4>
+      <ol>
+        <li>This example includes the ARIA roles and properties in the source code for authors
+          to easily see which elements the roles and properties need to be included.</li>
+        <li>This is useful for people writing their own scripts to see which elements need
+          roles and properties.</li>
+      </ol>
+    </section>
+    <section>
+      <h3 id="ex2_label">Example 2: ARIA markup added dynamically</h3>
+      <div role="separator" id="ex2_start_sep" aria-labelledby="ex2_start_sep ex2_label" aria-label="Start of"></div>
+      <div id="ex2">
+        <ul id="menubar2" aria-label="Mythical University Menu 2">
+          <li>
+            <a href="#">Research</a>
+            <ul>
+              <li>
+                <a href="mb-research.html#res-news">Research News</a>
+              </li>
+              <li>
+                <a href="mb-research.html#res-centers">Reseach Centers</a>
+              </li>
+              <li>
+                <a href="mb-research.html#res-find">Find an Expert</a>
+              </li>
+              <li>
+                <a href="mb-research.html#res-park">Research Park</a>
+              </li>
+              <li>
+                <a href="mb-research.html#res-comm">Technology Commercialization</a>
+              </li>
+            </ul>
+          </li>
+          <li>
+            <a href="#">Outreach</a>
+            <ul>
+              <li>
+                <a href="mb-outreach.html#comm-engage">Community Engagement</a>
+              </li>
+              <li>
+                <a href="mb-outreach.html#copr-rel">Corporate Relations</a>
+              </li>
+              <li>
+                <a href="mb-outreach.html#extension">Extension</a>
+              </li>
+              <li>
+                <a href="mb-outreach.html#outreach-events">Outreach Events</a>
+              </li>
+            </ul>
+          </li>
+          <li>
+            <a href="#">Arts and Culture</a>
+            <ul>
+              <li>
+                <a href="mb-arts.html#fas">College of Fine and Applied Arts</a>
+              </li>
+              <li>
+                <a href="mb-arts.html#las">College of Liberal Arts and Sciences</a>
+              </li>
+              <li role="separator"></li>
+              <li>
+                <a href="mb-arts.html#cultural-center">Cultural Center</a>
+              </li>
+              <li>
+                <a href="mb-arts.html#perfoming-arts">Performing Arts</a>
+              </li>
+              <li>
+                <a href="mb-arts.html#art-museum">Art Museum</a>
+              </li>
+              <li>
+                <a href="mb-arts.html#history-museum">History Museum</a>
+              </li>
+              <li>
+                <a href="mb-arts.html#union">Student Union</a>
+              </li>
+            </ul>
+          </li>
+        </ul>
+      </div>
+      <div role="separator" id="ex2_end_sep" aria-labelledby="ex2_end_sep ex2_label" aria-label="End of"></div>
+      <h4>Notes</h4>
+      <ol>
+        <li>This example includes the ARIA roles and properties are added by the scripts based
+          on the structure of the HTML elements.</li>
+        <li>This can be used by authors to more easily add this script to their own projects
+          and websites.</li>
+      </ol>
+    </section>
+  </section>
+  <section>
+    <h2 id="id_mbf">Menubar Widget Features</h2>
+    <h3 id="kbd1_label">Keyboard Support</h3>
+    <table aria-labelledby="kbd1_label mb_label">
+      <thead>
+        <tr>
+          <th>Key</th>
+          <th>Function</th>
+        </tr>
+      </thead>
+      <tbody>
+        <tr>
+          <td>
+            <kbd>Space or Enter</kbd>
+          </td>
+          <td>
+            <ul>
+              <li>Open or Close popup menu (e.g. toggle).</li>
+            </ul>
+          </td>
+        </tr>
+        <tr>
+          <td>
+            <kbd>Left Arrow</kbd>
+          </td>
+          <td>
+            <ul>
+              <li>Moves focus to previous menubar menu item.</li>
+              <li>If focus on first menubar menu item, focus is moved to last menubar menu
+                item.</li>
+            </ul>
+          </td>
+        </tr>
+        <tr>
+          <td>
+            <kbd>Right Arrow</kbd>
+          </td>
+          <td>
+            <ul>
+              <li>Moves focus to next menubar menu item.</li>
+              <li>If focus on last menubar menu item, focus is moved to first menubar menu
+                item.</li>
+            </ul>
+          </td>
+        </tr>
+        <tr>
+          <td>
+            <kbd>Down Arrow</kbd>
+          </td>
+          <td>
+            <ul>
+              <li>Open popup menu.</li>
+              <li>Moves focus to first popup menu item.</li>
+            </ul>
+          </td>
+        </tr>
+        <tr>
+          <td>
+            <kbd>Up Arrow </kbd>
+          </td>
+          <td>
+            <ul>
+              <li>Open popup menu.</li>
+              <li>Moves focus to last popup menu item.</li>
+            </ul>
+          </td>
+        </tr>
+        <tr>
+          <td>
+            <kbd>Home</kbd>
+          </td>
+          <td>
+            <ul>
+              <li>Moves focus to first menubar menu item.</li>
+            </ul>
+          </td>
+        </tr>
+        <tr>
+          <td>
+            <kbd>End</kbd>
+          </td>
+          <td>
+            <ul>
+              <li>Moves focus to last menubar menu item.</li>
+            </ul>
+          </td>
+        </tr>
+        <tr>
+          <td>
+            <kbd>Character</kbd>
+          </td>
+          <td>
+            <ul>
+              <li>Moves focus to next menubar item that starts with that letter.</li>
+              <li>If no menubar menu item starts with the letter, focus does not move.</li>
+            </ul>
+          </td>
+        </tr>
+      </tbody>
+    </table>
+    <h3 id="rps1_label">Role, Property, State, and Tabindex Attributes</h3>
+    <table aria-labelledby="rps1_label mb_label">
+      <thead>
+        <tr>
+          <th>Role</th>
+          <th>Attribute</th>
+          <th>Element</th>
+          <th>Usage</th>
+        </tr>
+      </thead>
+      <tbody>
+        <tr>
+          <td>
+            <code>menubar</code>
+          </td>
+          <td></td>
+          <td>
+            <code>ul</code>
+          </td>
+          <td>
+            <ul>
+              <li>Identifies a ARIA menubar widget.</li>
+              <li>
+                No <code>tabindex</code> value is needed since the <code>role=menubar</code> does
+                not receive focus.
+              </li>
+              <li>
+                Accessible name for the menu is defined by the <code>aria-label</code> attribute.
+              </li>
+            </ul>
+          </td>
+        </tr>
+        <tr>
+          <td></td>
+          <td>
+            <code>aria-label=&quot;<em>string</em>&quot;
+            </code>
+          </td>
+          <td>
+            <code>ul</code>
+          </td>
+          <td>
+            <ul>
+              <li>Defines an acessible name for the menu bar.</li>
+              <li>Used to help people understand the purpose of the menubar and uniquely
+                identify the menubar from other menubars on the page.</li>
+            </ul>
+          </td>
+        </tr>
+        <tr>
+          <td>
+            <code>menuitem</code>
+          </td>
+          <td></td>
+          <td>
+            <code>a</code>
+          </td>
+          <td>
+            <ul>
+              <li>Identifies a ARIA menuitem in the menubar widget.</li>
+              <li>
+                Accessible name for the menuitem is defined by the text content of the <code>a</code>
+                element.
+              </li>
+            </ul>
+          </td>
+        </tr>
+        <tr>
+          <td></td>
+          <td>
+            <code>tabindex=&quot;-1&quot;</code>
+          </td>
+          <td>
+            <code>a</code>
+          </td>
+          <td>
+            <ul>
+              <li>
+                Makes the <code>a</code> element keyboard focusable, but <strong>not</strong> part
+                of tab order of the page.
+              </li>
+            </ul>
+          </td>
+        </tr>
+        <tr>
+          <td></td>
+          <td>
+            <code>tabindex=&quot;0&quot;</code>
+          </td>
+          <td>
+            <code>a</code>
+          </td>
+          <td>
+            <ul>
+              <li>
+                Makes the <code>a</code> element keyboard focusable and part of tab order of the
+                page.
+              </li>
+              <li>
+                Only one menubar item should have <code>tabindex=&quot;0&quot;</code>.
+              </li>
+              <li>
+                The default menubar item with <code>tabindex=&quot;0&quot;</code> is the first
+                menubar item (e.g page is loaded).
+              </li>
+              <li>
+                The last menubar item to have focus is given the <code>tabindex=&quot;0&quot;</code>
+                so that when user tabs through the page focus will be given to the last menubar item
+                that the user used.
+              </li>
+            </ul>
+          </td>
+        </tr>
+        <tr>
+          <td></td>
+          <td>
+            <code>aria-haspopup=&quot;true&quot;</code>
+          </td>
+          <td>
+            <code>a</code>
+          </td>
+          <td>
+            <ul>
+              <li>Identifies the menuitem as a controller for a popup menu.</li>
+              <li>The menuitem is only to open and close the popup menu it cannot be a link.</li>
+            </ul>
+          </td>
+        </tr>
+        <tr>
+          <td></td>
+          <td>
+            <code>aria-expanded=&quot;true&quot;</code>
+          </td>
+          <td>
+            <code>a</code>
+          </td>
+          <td>
+            <ul>
+              <li>Indicates popup menu is open.</li>
+            </ul>
+          </td>
+        </tr>
+        <tr>
+          <td></td>
+          <td>
+            <code>aria-expanded=&quot;false&quot;</code>
+          </td>
+          <td>
+            <code>a</code>
+          </td>
+          <td>
+            <ul>
+              <li>Indicates popup menu is closed.</li>
+            </ul>
+          </td>
+        </tr>
+      </tbody>
+    </table>
+  </section>
+  <section>
+    <h2 id="popup_label">Popup Widget Features</h2>
+    <h3 id="kbd2_label">Keyboard Support</h3>
+    <table aria-labelledby="kbd2_label popup_label">
+      <thead>
+        <tr>
+          <th>Key</th>
+          <th>Function</th>
+        </tr>
+      </thead>
+      <tbody>
+        <tr>
+          <td>
+            <kbd>Space or Enter</kbd>
+          </td>
+          <td>
+            <ul>
+              <li>Follow link.</li>
+              <li>NOTE: In this example all the links go to dummy pages, use back key to return
+                to the page with the menubar.</li>
+            </ul>
+          </td>
+        </tr>
+        <tr>
+          <td>
+            <kbd>Escape</kbd>
+          </td>
+          <td>
+            <ul>
+              <li>Closes popup menu.</li>
+              <li>Moves focus to current menubar menu item.</li>
+            </ul>
+          </td>
+        </tr>
+        <tr>
+          <td>
+            <kbd>Left Arrow</kbd>
+          </td>
+          <td>
+            <ul>
+              <li>Closes popup menu.</li>
+              <li>Moves focus to previous menubar menu item.</li>
+              <li>Open the popup menu of the previous menubar menuitem with focus.</li>
+            </ul>
+          </td>
+        </tr>
+        <tr>
+          <td>
+            <kbd>Right Arrow</kbd>
+          </td>
+          <td>
+            <ul>
+              <li>Closes popup menu.</li>
+              <li>Moves focus to next menubar menu item.</li>
+              <li>Open the popup menu of the next menubar menuitem with focus.</li>
+            </ul>
+          </td>
+        </tr>
+        <tr>
+          <td>
+            <kbd>Up Arrow</kbd>
+          </td>
+          <td>
+            <ul>
+              <li>Moves focus to previous popup menu item.</li>
+              <li>If first popup menu item, focus is moved to the last popup menu item.</li>
+            </ul>
+          </td>
+        </tr>
+        <tr>
+          <td>
+            <kbd>Down Arrow</kbd>
+          </td>
+          <td>
+            <ul>
+              <li>Moves focus to next popup menu item.</li>
+              <li>If last popup menu item, focus is moved to the first popup menu item.</li>
+            </ul>
+          </td>
+        </tr>
+        <tr>
+          <td>
+            <kbd>Home</kbd>
+          </td>
+          <td>
+            <ul>
+              <li>Moves focus to first popup menu item.</li>
+            </ul>
+          </td>
+        </tr>
+        <tr>
+          <td>
+            <kbd>End</kbd>
+          </td>
+          <td>
+            <ul>
+              <li>Moves focus to last popup menu item.</li>
+            </ul>
+          </td>
+        </tr>
+        <tr>
+          <td>
+            <kbd>Character</kbd>
+          </td>
+          <td>
+            <ul>
+              <li>Moves focus to the next popup item that starts with that letter.</li>
+              <li>If no popup menu item starts with the letter, focus does not move.</li>
+            </ul>
+          </td>
+        </tr>
+      </tbody>
+    </table>
+    <h3 id="rps2_label">Role, Property, State, and Tabindex Attributes</h3>
+    <table aria-labelledby="kbd2_label rps2_label">
+      <thead>
+        <tr>
+          <th>Role</th>
+          <th>Attribute</th>
+          <th>Element</th>
+          <th>Usage</th>
+        </tr>
+      </thead>
+      <tbody>
+        <tr>
+          <td>
+            <code>menu</code>
+          </td>
+          <td></td>
+          <td>
+            <code>ul</code>
+          </td>
+          <td>
+            <ul>
+              <li>Identifies a ARIA menu widget.</li>
+              <li>
+                No <code>tabindex</code> value is needed since the <code>role=menu</code> does not
+                receive keyboard focus.
+              </li>
+              <li>
+                Accessible name for the menu is defined by the <code>aria-label</code> attribute.
+              </li>
+            </ul>
+          </td>
+        </tr>
+        <tr>
+          <td></td>
+          <td>
+            <code>aria-label=&quot;<em>string</em>&quot;
+            </code>
+          </td>
+          <td>
+            <code>ul</code>
+          </td>
+          <td>
+            <ul>
+              <li>Defines an acessible name for the menu.</li>
+              <li>Used to help people understand the purpose of the menu and uniquely identify
+                the menu from other menubars on the page.</li>
+            </ul>
+          </td>
+        </tr>
+        <tr>
+          <td>
+            <code>menuitem</code>
+          </td>
+          <td></td>
+          <td>
+            <code>a</code>
+          </td>
+          <td>
+            <ul>
+              <li>Identifies a ARIA menuitem in the menu widget.</li>
+              <li>
+                Accessible name for the menuitem is defined by the text content of the <code>a</code>
+                element.
+              </li>
+            </ul>
+          </td>
+        </tr>
+        <tr>
+          <td></td>
+          <td>
+            <code>tabindex=&quot;-1&quot;</code>
+          </td>
+          <td>
+            <code>a</code>
+          </td>
+          <td>
+            <ul>
+              <li>
+                Makes the <code>a</code> element keyboard focusable, but <strong>not</strong> part
+                of tab order of the page.
+              </li>
+            </ul>
+          </td>
+        </tr>
+        <tr>
+          <td></td>
+          <td>
+            <code>aria-haspopup=&quot;true&quot;</code>
+          </td>
+          <td>
+            <code>a</code>
+          </td>
+          <td>
+            <ul>
+              <li>Identifies the menuitem as a controller for a popup menu.</li>
+              <li>The menuitem is only to open and close the popup menu it cannot be a link.</li>
+            </ul>
+          </td>
+        </tr>
+        <tr>
+          <td></td>
+          <td>
+            <code>aria-expanded=&quot;true&quot;</code>
+          </td>
+          <td>
+            <code>a</code>
+          </td>
+          <td>
+            <ul>
+              <li>Indicates popup menu is open.</li>
+            </ul>
+          </td>
+        </tr>
+        <tr>
+          <td></td>
+          <td>
+            <code>aria-expanded=&quot;false&quot;</code>
+          </td>
+          <td>
+            <code>a</code>
+          </td>
+          <td>
+            <ul>
+              <li>Indicates popup menu is closed.</li>
+            </ul>
+          </td>
+        </tr>
+      </tbody>
+    </table>
+  </section>
+  <section>
+    <h2>Javascript and CSS Source Code</h2>
+    <ul>
+      <li>
+        CSS:
+        <a href="css/menubarLinks.css" type="tex/css">menubarLinks.css</a>
+      </li>
+      <li>
+        Javascript:
+        <ul>
+          <li>
+            <a href="js/MenubarItemLinks.js" type="text/javascript">MenubarItemLinks.js</a>
+          </li>
+          <li>
+            <a href="js/MenubarLinks.js" type="text/javascript">MenubarLinks.js</a>
+          </li>
+          <li>
+            <a href="js/PopupMenuItemLinks.js" type="text/javascript">PopupMenuItemLinks.js</a>
+          </li>
+          <li>
+            <a href="js/PopupMenuLinks.js" type="text/javascript">PopupMenuLinks.js</a>
+          </li>
+        </ul>
+      </li>
+    </ul>
+  </section>
+  <section>
+    <h2>HTML Source Code</h2>
+    <h3 id="sc1_label">Example 1: Menubar With ARIA Markup in the HTML Source</h3>
+    <div id="sc1_start_sep" role="separator" aria-labelledby="sc1_start_sep sc1_label" aria-label="Start of HTML for" ></div>
+    <div id="sc1"></div>
+    <div id="sc1_end_sep" role="separator" aria-labelledby="sc1_end_sep sc1_label" aria-label="End of HTML for" ></div>
+    <script>
             sourceCode.add('sc1', 'ex1')
             </script>
-            <h3 id="sc2_label">Example 2: ARIA markup added dynamically</h3>
-            <div id="sc2_start_sep" role="separator" aria-labelledby="sc2_start_sep sc2_label" aria-label="Start of HTML for"></div>
-            <div id="sc2"></div>
-            <div id="sc2_end_sep" role="separator" aria-labelledby="sc2_end_sep sc2_label" aria-label="End of HTML for"></div>
-            <script>
+    <h3 id="sc2_label">Example 2: ARIA markup added dynamically</h3>
+    <div id="sc2_start_sep" role="separator" aria-labelledby="sc2_start_sep sc2_label" aria-label="Start of HTML for" ></div>
+    <div id="sc2"></div>
+    <div id="sc2_end_sep" role="separator" aria-labelledby="sc2_end_sep sc2_label" aria-label="End of HTML for" ></div>
+    <script>
             sourceCode.add('sc2', 'ex2')
             </script>
-            <!--  After all source has been added, run make to do the insert.  -->
-            <script>
+    <!--  After all source has been added, run make to do the insert.  -->
+    <script>
             sourceCode.make()
             </script>
-        </section>
-    </main>
-    <script type="text/javascript">
+  </section>
+  </main>
+  <nav>
+    <a href="../../../#menu">Menu or Menubar Design Pattern in WAI-ARIA Authoring Practices 1.1</a>
+  </nav>
+  <script type="text/javascript">
     window.onload = function() {
         var menubar = new Menubar(document.getElementById('menubar1'));
         menubar.init();
@@ -550,457 +783,4 @@
     }
     </script>
 </body>
-
-</html>
-=======
-  <head>
-    <meta http-equiv="content-type" content="text/html; charset=UTF-8">
-    <meta charset="utf-8">
-    <title>Navigation Menubar Example | WAI-ARIA Authoring Practices 1.1</title>
-
-    <link href="../../css/core.css" rel="stylesheet">
-    <link href="../../css/table.css" rel="stylesheet">
-    <script src="../../js/examples.js" type="text/javascript"></script>
-    <link href="css/menubarLinks.css" rel="stylesheet">
-    <script src="js/MenubarLinks.js"     type="text/javascript"></script> 
-    <script src="js/MenubarItemLinks.js" type="text/javascript"></script> 
-    <script src="js/PopupMenuLinks.js" type="text/javascript"></script> 
-    <script src="js/MenuItemLinks.js" type="text/javascript"></script> 
-  </head>
-  <body>
-    <main>
-      <h1>Navigation Menubar Example</h1>
-      <p><strong>NOTE:</strong> Please provide feedback on this example in <a href="https://github.com/w3c/aria-practices/issues/145">issue 145</a>. </p>
-      <p>
-        Following are two implementations of the 
-        <a href="../../#menu">design Pattern for menubar</a>
-        that demonstrate how a menubar can be used for site navigation.
-        Each item in the menubars represents a section of the site and opens a pull down menu with links to pages within that section.
-        The examples differ only in how they are coded; see notes that follow each example.
-      </p>
-      <section id="code-ex-1">
-        <h2>Examples</h2>
-        <section>
-          <h3 id="ex1_label">Example 1: Menubar With ARIA Markup in the HTML Source</h3>
-          <div role="separator" id="ex1_start_sep" aria-labelledby="ex1_start_sep ex1_label" aria-label="Start of"></div>
-          <div id="ex1">
-            <ul id="menubar1" role="menubar" aria-label="Mythical University Menu 1">
-              <li>
-                <a role="menuitem" aria-haspopup="true" aria-expanded="false" href="#">About</a>
-                <ul role="menu">
-                  <li>
-                    <a role="menuitem" href="mb-about.html#overview">Overview</a>
-                  </li>
-                  <li>
-                    <a role="menuitem" href="mb-about.html#admin">Administration</a>
-                  </li>
-                  <li>
-                    <a role="menuitem" href="mb-about.html#facts">Facts</a>
-                  </li>
-                  <li>
-                    <a role="menuitem" href="mb-about.html#tours">Campus Tours</a>
-                  </li>
-                </ul>
-              </li>
-              <li>
-                <a role="menuitem" aria-haspopup="true" aria-expanded="false" href="#">Admissions</a>
-                <ul role="menu">
-                  <li>
-                    <a role="menuitem" href="mb-admissions.html#apply">Apply</a>
-                  </li>
-                  <li>
-                    <a role="menuitem" href="mb-admissions.html#tuition">Tuition</a>
-                  </li>
-                  <li>
-                    <a role="menuitem" href="mb-admissions.html#signup">Sign Up</a>
-                  </li>
-                  <li role="separator"></li>
-                  <li>
-                    <a role="menuitem" href="mb-admissions.html#visit">Visit</a>
-                  </li>
-                  <li>
-                    <a role="menuitem" href="mb-admissions.html#photo">Photo Tour</a>
-                  </li>
-                  <li>
-                    <a role="menuitem" href="mb-admissions.html#connect">Connect</a>
-                  </li>
-                </ul>
-              </li>
-              <li>
-                <a role="menuitem" aria-haspopup="true" aria-expanded="false" href="#">Academics</a>
-                <ul role="menu">
-                  <li>
-                    <a role="menuitem" href="mb-academics.html#colleges">Colleges &amp; Schools</a>
-                  </li>
-                  <li>
-                    <a role="menuitem" href="mb-academics.html#programs">Programs of Study</a>
-                  </li>
-                  <li>
-                    <a role="menuitem" href="mb-academics.html#honors">Honors Programs</a>
-                  </li>
-                  <li>
-                    <a role="menuitem" href="mb-academics.html#online">Online Courses</a>
-                  </li>
-                  <li role="separator"></li>
-                  <li>
-                    <a role="menuitem" href="mb-academics.html#explorer">Course Explorer</a>
-                  </li>
-                  <li>
-                    <a role="menuitem" href="mb-academics.html#register">Register for Class</a>
-                  </li>
-                  <li>
-                    <a role="menuitem" href="mb-academics.html#academic">Academic Calendar</a>
-                  </li>
-                  <li>
-                    <a role="menuitem" href="mb-academics.html#tanscripts">Transscripts</a>
-                  </li>
-                </ul>
-              </li>
-            </ul>
-          </div>
-          <div role="separator" id="ex1_end_sep" aria-labelledby="ex1_end_sep ex1_label" aria-label="End of"></div>
-          <h4>Notes</h4>
-          <ol>
-            <li>This example includes the ARIA roles and properties in the source code for authors
-              to easily see which elements the roles and properties need to be included.</li>
-            <li>This is useful for people writing their own scripts to see which elements need
-              roles and properties.</li>
-          </ol>
-        </section>
-        <section>
-          <h3 id="ex2_label">Example 2: ARIA markup added dynamically</h3>
-          <div role="separator" id="ex2_start_sep" aria-labelledby="ex2_start_sep ex2_label" aria-label="Start of"></div>
-          <div id="ex2">
-            <ul id="menubar2" aria-label="Mythical University Menu 2">
-              <li>
-                <a href="#">Research</a>
-                <ul>
-                  <li>
-                    <a href="mb-research.html#res-news">Research News</a>
-                  </li>
-                  <li>
-                    <a href="mb-research.html#res-centers">Reseach Centers</a>
-                  </li>
-                  <li>
-                    <a href="mb-research.html#res-find">Find an Expert</a>
-                  </li>
-                  <li>
-                    <a href="mb-research.html#res-park">Research Park</a>
-                  </li>
-                  <li>
-                    <a href="mb-research.html#res-comm">Technology Commercialization</a>
-                  </li>
-                </ul>
-              </li>
-              <li>
-                <a href="#">Outreach</a>
-                <ul>
-                  <li>
-                    <a href="mb-outreach.html#comm-engage">Community Engagement</a>
-                  </li>
-                  <li>
-                    <a href="mb-outreach.html#copr-rel">Corporate Relations</a>
-                  </li>
-                  <li>
-                    <a href="mb-outreach.html#extension">Extension</a>
-                  </li>
-                  <li>
-                    <a href="mb-outreach.html#outreach-events">Outreach Events</a>
-                  </li>
-                </ul>
-              </li>
-              <li>
-                <a href="#">Arts and Culture</a>
-                <ul>
-                  <li>
-                    <a href="mb-arts.html#fas">College of Fine and Applied Arts</a>
-                  </li>
-                  <li>
-                    <a href="mb-arts.html#las">College of Liberal Arts and Sciences</a>
-                  </li>
-                  <li role="separator"></li>
-                  <li>
-                    <a href="mb-arts.html#cultural-center">Cultural Center</a>
-                  </li>
-                  <li>
-                    <a href="mb-arts.html#perfoming-arts">Performing Arts</a>
-                  </li>
-                  <li>
-                    <a href="mb-arts.html#art-museum">Art Museum</a>
-                  </li>
-                  <li>
-                    <a href="mb-arts.html#history-museum">History Museum</a>
-                  </li>
-                  <li>
-                    <a href="mb-arts.html#union">Student Union</a>
-                  </li>
-                </ul>
-              </li>
-            </ul>
-          </div>
-          <div role="separator" id="ex2_end_sep" aria-labelledby="ex2_end_sep ex2_label" aria-label="End of"></div>
-          <h4>Notes</h4>
-          <ol>
-            <li>This example the ARIA roles and properties are added by the scripts based on the structure of the HTML elements.</li>  
-            <li>This can be used by authors to more easily add this script to their own projects and websites.</li>
-          </ol>
-        </section>
-      </section>    
-      <section>
-      <h2 id="id_kbd">Keyboard Support</h2>
-      <h3 id="id_kbd1">Menubar Menu Items</h3>
-      <table aria-labelledby="id_kbd id_kbd1"> 
-        <thead>
-          <tr>
-            <th>Key</th>
-            <th>Function</th>
-          </tr>
-        </thead>
-        <tbody>
-          <tr>
-            <td>Space or Enter Key</td>
-            <td>
-              <ul>
-                <li>Open or Close popup menu (e.g. toggle).</li>  
-              </ul>  
-            </td>
-          </tr>
-          <tr>
-            <td>Left Arrow Key</td>
-            <td>
-              <ul>
-                <li>Moves focus to previous menubar menu item.</li>
-                <li>If focus on first menubar menu item, focus is moved to last menubar menu item.</li>
-              </ul>  
-            </td>
-          </tr>
-           <tr>
-            <td>Right Arrow Key</td>
-            <td>
-              <ul>
-                <li>Moves focus to next menubar menu item.</li>
-                <li>If focus on last menubar menu item, focus is moved to first menubar menu item.</li>
-              </ul>  
-            </td>
-          </tr>
-          <tr>
-            <td>Down Arrow Key</td>
-            <td>
-              <ul>
-                <li>Open popup menu.</li>
-                <li>Moves focus to first popup menu item.</li>
-              </ul>  
-            </td>
-          </tr>
-           <tr>
-            <td>Up Arrow Key</td>
-            <td>
-              <ul>
-                <li>Open popup menu.</li>
-                <li>Moves focus to last popup menu item.</li>
-              </ul>  
-            </td>
-          </tr>
-          <tr>
-            <td>Home</td>
-            <td>
-              <ul>
-                <li>Moves focus to first menubar menu item.</li>
-              </ul>  
-            </td>
-          </tr>
-           <tr>
-            <td>End</td>
-            <td>
-              <ul>
-                <li>Moves focus to last menubar menu item.</li>
-              </ul>  
-            </td>
-          </tr>
-           <tr>
-            <td>Character Key</td>
-            <td><ul>
-                <li>Moves focus to next menubar item that starts with that letter.</li>
-                <li>If no menubar menu item starts with the letter, focus does not move.</li>
-              </ul>  
-            </td>
-          </tr>
-        </tbody>
-      </table>
-      <h3 id="id_kbd2">Popup Menu Items</h3>
-      <table aria-labelledby="id_kbd id_kbd2"> 
-        <thead>
-          <tr>
-            <th>Key</th>
-            <th>Function</th>
-          </tr>
-        </thead>
-        <tbody>
-          <tr>
-            <td>Space or Enter Key</td>
-            <td>
-              <ul>
-                <li>Follow link.</li>
-                <li>NOTE: In this example all the links are all internal and therefore not leave the page.</li>
-              </ul>  
-            </td>
-          </tr>
-          <tr>
-            <td>Escape Key</td>
-            <td>
-              <ul>
-                <li>Closes popup menu.</li>
-                <li>Moves focus to current menubar menu item.</li>
-              </ul>  
-            </td>
-          </tr>
-          <tr>
-            <td>Left Arrow Key</td>
-            <td>
-              <ul>
-                <li>Closes popup menu.</li>
-                <li>Moves focus to previous menubar menu item.</li>
-              </ul>  
-            </td>
-          </tr>
-           <tr>
-            <td>Right Arrow Key</td>
-            <td>
-              <ul>
-                <li>Closes popup menu.</li>
-                <li>Moves focus to next menubar menu item.</li>
-              </ul>  
-            </td>
-          </tr>
-          <tr>
-            <td>Up Arrow Key</td>
-            <td>
-              <ul>
-                <li>Moves focus to previous popup menu item.</li>
-                <li>If first popup menu item, focus is moved to the last popup menu item.</li>
-              </ul>  
-            </td>
-          </tr>
-           <tr>
-            <td>Down Arrow Key</td>
-            <td>
-              <ul>
-                <li>Moves focus to next popup menu item.</li>
-                <li>If last popup menu item, focus is moved to the first popup menu item.</li>
-              </ul>  
-            </td>
-          </tr>
-          <tr>
-            <td>Home</td>
-            <td>
-              <ul>
-                <li>Moves focus to first popup menu item.</li>
-              </ul>  
-            </td>
-          </tr>
-           <tr>
-            <td>End</td>
-            <td>
-              <ul>
-                <li>Moves focus to last popup menu item.</li>
-              </ul>  
-            </td>
-          </tr>
-           <tr>
-            <td>Character Key</td>
-            <td>
-              <ul>
-                <li>Moves focus to the next popup item that starts with that letter.</li>
-                <li>If no popup menu item starts with the letter, focus does not move.</li>
-              </ul>  
-            </td>
-          </tr>
-        </tbody>
-      </table>
-      </section>
-      <section>
-    <h2 id="rps_label">Role, Property, State, and Tabindex  Attributes</h2>
-    <!--
-      Update this table to describe how roles, properties, states, and tabindex are used in this example.  
-      If the content will vary significantly for the above implementations, make this a level 4 section inside each of the above level 3 implementation sections.
-    -->
-    <table aria-labelledby="rps_label">
-      <thead>
-        <tr>
-          <th>Attribute</th>
-          <th>Applied to Element</th>
-          <th>Usage</th>
-        </tr>
-      </thead>
-      <tbody>
-        <tr>
-          <th><code>role=&quot;ROLE_NAME&quot;</code></th>
-          <td><code>HTML_ELEMENT</code></td>
-          <td>Brief explanation of usage, purpose, benefit, and/or guidance that is relevant to this specific implementation.</td>
-        </tr>
-        <tr>
-          <th>
-            <!--  Specify states and properties used like this; replace with the attributes that are relevant. -->
-            <code>aria-labelledby=&quot;ID_REF&quot;</code>
-          </th>
-          <td><code>HTML_ELEMENT</code></td>
-          <td>Brief explanation of usage, purpose, benefit, and/or guidance that is relevant to this specific implementation.</td>
-        </tr>
-        <tr>
-          <th>And so on ... covering all relevant attributes</th>
-          <td>...</td>
-          <td>...</td>
-        </tr>
-      </tbody>
-    </table>
-  </section>
-      <section>
-    <h2>Javascript and CSS Source Code</h2>
-    <!--  After the js and css files are named with the name of this example, change the href and text of the following 2 links to refer to the appropriate js and css files.  -->
-    <ul>
-      <li>
-        CSS:
-        <a href="css/menubarLinks.css" type="tex/css">menubarLinks.css</a>
-      </li>
-      <li>Javascript:
-      <ul>
-        <li><a href="js/MenubarItemLinks.js" type="text/javascript">MenubarItemLinks.js</a></li>
-        <li><a href="js/MenubarLinks.js" type="text/javascript">MenubarLinks.js</a></li>
-        <li><a href="js/MenuItemLinks.js" type="text/javascript">MenuItemLinks.js</a></li>
-        <li><a href="js/PopupMenuLinks.js" type="text/javascript">PopupMenuLinks.js</a></li>
-      </ul>
-      </li>
-    </ul>
-  </section>
-  <section>
-    <h2>HTML Source Code</h2>
-    <h3 id="sc1_label">Example 1: Menubar With ARIA Markup in the HTML Source</h3>
-    <div id="sc1_start_sep" role="separator" aria-labelledby="sc1_start_sep sc1_label" aria-label="Start of HTML for"></div>
-    <div id="sc1"></div>
-    <div id="sc1_end_sep" role="separator" aria-labelledby="sc1_end_sep sc1_label" aria-label="End of HTML for"></div>
-    <script>sourceCode.add('sc1', 'ex1')</script>
-
-    <h3 id="sc2_label">Example 2: ARIA markup added dynamically</h3>
-    <div id="sc2_start_sep" role="separator" aria-labelledby="sc2_start_sep sc2_label" aria-label="Start of HTML for"></div>
-    <div id="sc2"></div>
-    <div id="sc2_end_sep" role="separator" aria-labelledby="sc2_end_sep sc2_label" aria-label="End of HTML for"></div>
-    <script>sourceCode.add('sc2', 'ex2')</script>
-    <!--  After all source has been added, run make to do the insert.  -->
-    <script> sourceCode.make() </script>
-  </section>
-  </main>
-  <nav>
-    <a href="../../../#menu">Menu or Menubar Design Pattern in WAI-ARIA Authoring Practices 1.1</a>
-  </nav>
-  <script type="text/javascript">
-    window.onload=function() {
-      var menubar = new Menubar(document.getElementById('menubar1'));
-      menubar.init();
-      menubar = new Menubar(document.getElementById('menubar2'));
-      console.log(menubar);
-      menubar.init();
-    }    
-  </script>
-  </body>
-  </html>
->>>>>>> 18531b79
+</html>