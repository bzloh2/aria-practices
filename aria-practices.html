<!DOCTYPE html>
<html
    xmlns="http://www.w3.org/1999/xhtml"
    lang="en-US"
    xml:lang="en-US">
<head>
<title>WAI-ARIA Authoring Practices 1.1</title>
<meta
    http-equiv="Content-Type"
    content="text/html; charset=UTF-8" />
<script
    src="https://www.w3.org/Tools/respec/respec-w3c-common"
    class="remove"></script>
<script
    src="common/script/resolveReferences.js"
    class="remove"></script>
<script
    src="common/biblio.js"
    class="remove"></script>
<script class="remove">
	var respecConfig = {
		// Embed RDFa data in the output.
		doRDFa : '1.1',
		includePermalinks : true,
		permalinkEdge : true,
		permalinkHide : false,
		// Specification status (e.g., WD, LC, NOTE, etc.). If in doubt use ED.
		specStatus : "ED",
		// crEnd: "2012-04-30",
		// perEnd: "2013-07-23",
		// publishDate: "2013-08-22",
		noRecTrack : true,
		diffTool : "http://www.aptest.com/standards/htmldiff/htmldiff.pl",

		// The specifications short name, as in http://www.w3.org/TR/short-name/
		shortName : "wai-aria-practices-1.1",

		// If you wish the publication date to be other than today,
		// set publishDate.
		// publishDate: "2009-08-06",
		copyrightStart : "2015",

		// If there is a previously published draft, uncomment this
		// and set its YYYY-MM-DD date and its maturity status.
		//
		// previousPublishDate:  "",
		// previousMaturity:  "",
		// prevRecURI: "",
		// previousDiffURI: "",

		// If there a publicly available Editors Draft, this is the link
		edDraftURI : "http://w3c.github.io/aria-practices/",

		// If this is a LCWD, uncomment and set the end of its review period
		// lcEnd: "2012-02-21",

		// Editors, add as many as you like.
		// “name” is the only required field.
		editors : [ {
			name : "Matt King",
			mailto : "mck@fb.com",
			company : "Facebook",
			companyURI : "http://www.facebook.com/"
		}, {
			name : "James Nurthen",
			mailto : "james.nurthen@oracle.com",
			company : "Oracle Corporation",
			companyURI : "http://www.oracle.com/"
		}, {
			name : "Michael Cooper",
			url : 'http://www.w3.org/People/cooper/',
			mailto : "cooper@w3.org",
			company : "W3C",
			companyURI : "http://www.w3.org/"
		}, {
			name : "Michiel Bijl",
			mailto : "mbijl@paciellogroup.com",
			company : "The Paciello Group",
			companyURI : "https://www.paciellogroup.com/"
		}, {
			name : "Joseph Scheuhammer",
			company : "Inclusive Design Research Centre, OCAD University",
			companyURI : "http://idrc.ocad.ca/",
			note : "Previous Editor"
		}, {
			name : "Lisa Pappas",
			company : "SAS",
			companyURI : "http://www.sas.com/",
			note : "Previous Editor"
		}, {
			name : "Rich Schwerdtfeger",
			company : "IBM Corporation",
			companyURI : "http://ibm.com/",
			note : "Previous Editor"
		}, ],

		// Authors, add as many as you like.
		// This is optional, uncomment if you have authors as well as editors.
		// Same format and requirements as editors.

		// authors: [
		//   {
		//     name: "Your Name",
		//     url: "http://example.org/",
		//     company: "Your Company",
		//     companyURI: "http://example.com/"
		//   },
		// ],

		// Spec URLs
		ariaSpecURLs : {
			"ED" : "http://w3c.github.io/aria/aria/aria.html",
			"FPWD" : "http://www.w3.org/TR/wai-aria-1.1/",
			"WD" : "http://www.w3.org/TR/wai-aria-1.1/",
			"REC" : "http://www.w3.org/TR/wai-aria/"
		},
		accNameURLs : {
			"ED" : "http://w3c.github.io/aria/accname-aam/accname-aam.html",
			"WD" : "http://www.w3.org/TR/accname-aam-1.1/",
			"FPWD" : "http://www.w3.org/TR/accname-aam-1.1/",
			"REC" : "http://www.w3.org/TR/accname-aam-1.1/"
		},
		coreMappingURLs : {
			"ED" : "http://w3c.github.io/aria/core-aam/core-aam.html",
			"WD" : "http://www.w3.org/TR/core-aam-1.1/",
			"FPWD" : "http://www.w3.org/TR/core-aam-1.1/",
			"REC" : "http://www.w3.org/TR/core-aam-1.1/"
		},

		// alternateFormats: [
		//   {
		//     uri: 'aria-practices-diff.html',
		//     label: "Diff from Previous Recommendation"
		//   },
		//   {
		//     uri: 'aria-practices.ps',
		//     label: "PostScript version"
		//   },
		//   {
		//     uri: 'aria-practices.pdf',
		//     label: "PDF version"
		//   }
		// ],

		// errata: 'http://www.w3.org/2010/02/rdfa/errata.html',

		// name of the WG
		wg : "Accessible Rich Internet Applications Working Group",

		// URI of the public WG page
		wgURI : "http://www.w3.org/WAI/ARIA/",

		// Name (without the @w3c.org) of the public mailing
		// to which comments are due.
		wgPublicList : "public-aria",

		// URI of the patent status for this WG, for Rec-track documents
		// !!!! IMPORTANT !!!!
		// This is important for Rec-track documents, do not copy a patent URI
		// from a random document unless you know what you're doing.
		// If in doubt ask your friendly neighbourhood Team Contact.
		wgPatentURI : "http://www.w3.org/2004/01/pp-impl/83726/status",
		maxTocLevel : 4,

		localBiblio : biblio,

		preProcess : [ linkCrossReferences ]
	};
</script>
<link
    href="common/css/common.css"
    rel="stylesheet"
    type="text/css" />
</head>
<body>
    <section id="abstract">
        <p>
            This document provides readers with an understanding of how to use <cite><a
                    href="http://www.w3.org/TR/wai-aria-1.1/">
                    <abbr title="Accessible Rich Internet Applications">WAI-ARIA</abbr>
                    1.1
                </a></cite> [[WAI-ARIA]] to create accessible rich internet applications.
            It describes considerations that might not be evident to most
            authors from the WAI-ARIA specification alone and recommends
            approaches to make widgets, navigation, and behaviors accessible
            using WAI-ARIA roles, states, and properties. This document is
            directed primarily to Web application developers, but the guidance
            is also useful for user agent and assistive technology developers.
        </p>
        <p>
            This document is part of the WAI-ARIA suite described in the
            <a href="http://www.w3.org/WAI/intro/aria.php">WAI-ARIA Overview</a>
            .
        </p>
    </section>
    <section id="sotd"></section>
    <section id="intro">
        <h2>Introduction</h2>
        <p>
            This section is <em>informative.</em>
        </p>
        <p>The WAI-ARIA Authoring Practices Guide is intended to provide an
            understanding of how to use WAI-ARIA to create an accessible Rich
            Internet Application. It describes recommended WAI-ARIA usage
            patterns and provides an introduction to the concepts behind them.</p>
        <p>This guide is one part of a suite of resources that support the
            WAI-ARIA specification. The WAI-ARIA suite fills accessibility gaps
            identified by the [[WAI-ARIA-ROADMAP]].</p>
        <p>
            As explained in
            <a href="#ariaBackground">Background on WAI-ARIA</a>
            , languages used to create rich and dynamic web sites, e.g., HTML,
            Javascript, CSS, and SVG, do not natively include all the features
            required to make sites usable by people who use assistive
            technologies (AT) or who rely on keyboard navigation. The W3C Web
            Accessibility Initiative's (WAI) Protocols and Formats working group
            (PFWG) is addressing these deficiencies through several W3C
            standards efforts, with a focus on the WAI-ARIA specifications. For
            an introduction to WAI-ARIA, see the
            <a href="http://www.w3.org/WAI/intro/aria.php">Accessible Rich
                Internet Applications Suite (WAI-ARIA) Overview</a>
            .
        </p>
        <p>With the understanding many prefer to learn from examples, the
            guide begins with a section that demonstrates how to make common
            widgets accessible with descriptions of expected behaviors supported
            by working code. Where it is helpful to do so, the examples refer to
            detailed explanations of supporting concepts in subsequent sections.
            The sections that follow the examples first provide background that
            helps build understanding of how WAI-ARIA works and how it fits into
            the larger web technology picture. Next, the guide covers general
            steps for building an accessible widget using WAI-ARIA, JavaScript,
            and CSS, including detailed guidance on how to make rich internet
            applications keyboard accessible. The scope then widens to include
            the full application, addressing the page layout and structural
            semantics critical to enabling a usable experience with assistive
            technologies on pages containing both rich applications and rich
            documents. It includes guidance on dynamic document management, use
            of WAI-ARIA Form properties, and the creation of WAI-ARIA-enabled
            alerts and dialogs.</p>
    </section>
    <section
        class="widget"
        id="aria_landmark">
        <h2>Landmark Roles Design Patterns</h2>

        <p>Landmarks provide a powerful way to identify the organization and
            structure of a web page. The structural information conveyed
            visually to users should be represented programmatically in the
            markup using landmark roles. The use of landmark roles supports
            keyboard navigation to the structure of a web page for screen reader
            users, and can be used as targets for author supplied &quot;skip
            links&quot; and browser extensions for enhanced keyboard navigation.</p>

        <p>This section is intended to assist designers, developers and
            quality assurance staff in defining and understanding the importance
            of logical, usable, and accessible layout for assistive technologies
            using HTML5 sectioning elements and ARIA landmark roles.</p>

        <section>
            <h3>HTML5 Sectioning Elements</h3>

            <p>
                It is important to understand that many HTML5 sectioning
                elements by default define ARIA landmarks. If HTML5 sectioning
                elements are used without understanding the associated landmark
                structure, assistive technology users will most likely be
                confused and less efficient in accessing content and interacting
                with web pages.
                <a href="https://www.w3.org/TR/html-aria/">More information
                    on HTML5 element role mapping</a>
                .
            </p>

            <table class="widget-features">
                <caption>Default landmark roles for HTML5 sectioning
                    elements</caption>

                <thead>
                    <tr>
                        <th>HTML5 Element</th>

                        <th>Default Landmark Role</th>
                    </tr>
                </thead>

                <tbody>
                    <tr>
                        <td><code>aside</code></td>

                        <td><code>complementary</code></td>
                    </tr>

                    <tr>
                        <td><code>footer</code></td>

                        <td><code>contentinfo</code> when in context of the
                            <code>body</code> element</td>
                    </tr>

                    <tr>
                        <td><code>header</code></td>

                        <td><code>banner</code> when in context of the <code>body</code>
                            element</td>
                    </tr>

                    <tr>
                        <td><code>main</code></td>

                        <td><code>main</code></td>
                    </tr>

                    <tr>
                        <td><code>nav</code></td>

                        <td><code>navigation</code></td>
                    </tr>

                    <tr>
                        <td><code>section</code></td>

                        <td><code>region</code> when it has an accessible
                            name using <code>aria-labelledby</code> or <code>aria-label</code></td>
                    </tr>
                </tbody>
            </table>
        </section>

        <section>
            <h3>General Principles of Landmark Design</h3>

            <p>
                Due to the complexity of todays web content, if using landmarks,
                <strong>all content</strong> should reside in a semantically
                meaningful landmark in order that content is not missed by the
                user.
            </p>

            <p style="font-weight: bold">Step 1: Identify the logical structure</p>

      <ul>
        <li>Break the page into perceivable areas of content which designers typically indicate visually using alignment and spacing.</li>

        <li>Areas can be further defined into logical sub-areas as needed.</li>

        <li>An example of a sub-area is a portlet in a portal application.</li>
      </ul>

      <p style="font-weight: bold">Step 2: Assign landmark roles to each area</p>

      <ul>
        <li>Assign landmark roles based on the type of content in the area.</li>

        <li><code>banner</code>, <code>main</code>, <code>complementary</code> and <code>contentinfo</code> landmarks should be top
        level landmarks.</li>

        <li>Landmark roles can be nested to identify parent/child relationships of the information being presented.</li>
      </ul>

      <p style="font-weight: bold">Step 3: Label areas</p>

      <ul>
        <li>If a specific landmark role is used more than once on a web page, it should have a unique label.</li>

        <li>If a landmark is only used once on the page it may not require a label. See Landmark Roles section below. </li>

        <li>If an area begins with a heading element (e.g. <code>h1-h6</code>) it can be used as the label for the area using the
        <code>aria-labelledby</code> attribute.</li>

        <li>If an area requires a label and does not have a heading element, provide a label using the <code>aria-label</code> attribute.</li>

        <li>Do not use the landmark role as part of the label. For example, a navigation landmark with a label &quot;Site
        Navigation&quot; will be announced by a screen reader as &quot;Site Navigation Navigation&quot;. The label should simply be
        &quot;Site&quot;.</li>
      </ul>
    </section>

    <section>
      <h3>Landmark Roles</h3>

      <section class="widget" id="aria_lh_banner">
        <h4 class="widget-name">Banner</h4>

        <p>A <a href="https://www.w3.org/TR/wai-aria-1.1/#banner"><code>banner</code></a> landmark identifies site-oriented content
        at the beginning of each page within a website. Site-oriented content typically includes things such as the logo or
        identity of the site sponsor, and site-specific search tool. A banner usually appears at the top of the page and typically
        spans the full width.</p>



          <ul>
            <li>Each page may have one <code>banner</code> landmark.</li>

            <li>The <code>banner</code> landmark should be a top-level landmark.</li>

            <li>When a page contains nested <code>document</code> and/or <code>application</code> roles (e.g. typically through the
            use of <code>iframe</code> and <code>frame</code> elements), each <code>document</code> or <code>application</code>
            role may have one <code>banner</code> landmark.</li>

            <li>If a page includes more than one <code>banner</code> landmark, each should have a unique label (see Step 3
            above).</li>
          </ul>
        <section class="notoc">
          <h5>HTML5 Techniques</h5>
          <ul>
            <li>The HTML5 <code>header</code> element defines a <code>banner</code> landmark when its context is the
            <code>body</code> element.</li>

            <li>The HTML5 <code>header</code> element is not considered a <code>banner</code> landmark when it is descendant of any
            of following elements (see <a href="http://w3c.github.io/aria/html-aam/html-aam.html">HTML Accessibility Mappings</a>):

              <ul>
                <li><code>article</code></li>
                <li><code>aside</code></li>
                <li><code>main</code></li>
                <li><code>nav</code></li>
                <li><code>section</code></li>
              </ul>
            </li>
            </ul>
            <h5>ARIA Techniques</h5>
            <p>If the HTML5 <code>header</code> element technique is not being used, a <code>role=&quot;banner&quot;</code>
            attribute should be used to define a <code>banner</code> landmark.</p>

        </section>

        <section class="notoc">
          <h5>Examples</h5>
          <p><a href="examples/landmarks/banner.html">Banner Landmark Example</a></p>
        </section>

      </section>

      <section id="aria_lh_complementary">
        <h4 class="widget-name">Complementary</h4>

        <p>A <a href="https://www.w3.org/TR/wai-aria-1.1/#complementary"><code>complementary</code></a> landmark is a supporting
        section of the document, designed to be complementary to the main content at a similar level in the DOM hierarchy, but
        remains meaningful when separated from the main content.</p>

          <ul>
            <li><code>complementary</code> landmarks should be top level landmarks (e.g. not contained within any other
            landmarks).</li>

            <li>If the complementary content is not related to the main content, a more general role should be assigned (e.g.
            <code>region</code>).</li>

            <li>If a page includes more than one <code>complementary</code> landmark, each should have a unique label (see Step 3
            above).</li>
          </ul>
        <section class="notoc">

          <h5>HTML5 Technique</h5>

          <p>Use the HTML5 <code>aside</code> element to define a <code>complementary</code> landmark.</p>
          <h5>ARIA Technique</h5>

            <p>If the HTML5 <code>aside</code> element technique is not being used, use a
            <code>role=&quot;complementary&quot;</code> attribute to define a <code>complementary</code> landmark.</p>
        </section>

        <section class="notoc">
          <h5>Examples</h5>
          <p><a href="examples/landmarks/complementary.html">Complementary Landmark Example</a></p>
        </section>

      </section>

      <section id="aria_lh_contentinfo">
        <h4 class="widget-name">Contentinfo</h4>

        <p>A <a href="https://www.w3.org/TR/wai-aria-1.1/#contentinfo"><code>contentinfo</code></a> landmark is a way to identify
        common information at the bottom of each page within a website, typically called the &quot;footer&quot; of the page,
        including information such as copyrights and links to privacy and accessibility statements.</p>

          <ul>
            <li>Each page may have one <code>contentinfo</code> landmark.</li>

            <li>The <code>contentinfo</code> landmark should be a top-level landmark.</li>

            <li>When a page contains nested <code>document</code> and/or <code>application</code> roles (e.g. typically through the
            use of <code>iframe</code> and <code>frame</code> elements), each <code>document</code> or <code>application</code>
            role may have one <code>contentinfo</code> landmark.</li>

            <li>If a page includes more than one <code>contentinfo</code> landmark, each should have a unique label (see Step 3
            above).</li>
          </ul>
        <section class="notoc">

          <h5>HTML5 Techniques</h5>

          <ul>
            <li>The HTML5 <code>footer</code> element defines a <code>contentinfo</code> landmark when its context is the
            <code>body</code> element.</li>

            <li>The HTML5 <code>footer</code> element is not considered a <code>contentinfo</code> landmark when it is descendant
            of any of following elements (see <a href="http://w3c.github.io/aria/html-aam/html-aam.html">HTML Accessibility Mappings</a>):

              <ul>
                <li><code>article</code></li>
                <li><code>aside</code></li>
                <li><code>main</code></li>
                <li><code>nav</code></li>
                <li><code>section</code></li>
              </ul>
            </li>
            </ul>
            <h5>ARIA Technique</h5>

            <p>If the HTML5 <code>footer</code> element technique is not being used, a <code>role=&quot;contentinfo&quot;</code>
            attribute should be used to define a <code>contentinfo</code> landmark.</p>
          </section>

        <section class="notoc">
          <h5>Examples</h5>
          <p><a href="examples/landmarks/contentinfo.html">Contentinfo Landmark Example</a></p>
        </section>

          </section>

          <section id="aria_lh_form">
            <h4 class="widget-name">Form</h4>

            <p>A <a href="https://www.w3.org/TR/wai-aria-1.1/#form"><code>form</code></a> landmark identifies a region that
            contains a collection of items and objects that, as a whole, combine to create a form when no other named landmark is
            appropriate (e.g. main or search).</p>

              <ul>
                <li>Use the <code>search</code> landmark instead of the <code>form</code> landmark when the form is used for search
                functionality.</li>

                <li>A <code>form</code> landmark should have a label to help users understand the purpose of the form.</li>

                <li>A label for the <code>form</code> landmark should be visible to all users (e.g. an <code>h1-h6</code>
                element).</li>

                <li>If a page includes more than one <code>form</code> landmark, each should have a unique label (see Step 3
                above).</li>

                <li>Whenever possible, controls contained in a <code>form</code> landmark in an HTML document should use native
                host semantics:

                  <ul>
                    <li><code>button</code></li>

                    <li><code>input</code></li>

                    <li><code>select</code></li>

                    <li><code>textarea</code></li>
                  </ul>
                </li>
              </ul>
            <section class="notoc">

              <h5>HTML5 Techniques</h5>

              <p>The HTML5 <code>form</code> element that defines a <code>form</code> landmark when it has an accessible name (e.g. <code>aria-labelledby</code>, <code>aria-label</code> or <code>title</code>).</p>
              <h5>ARIA Technique</h5>
                <p>Use the <code>role=&quot;form&quot;</code> to identify a region of the page; do not use it to identify every
                form field.</p>
            </section>
        <section class="notoc">
          <h5>Examples</h5>
          <p><a href="examples/landmarks/form.html">Form Landmark Example</a></p>
        </section>
          </section>

          <section id="aria_lh_main">
            <h4 class="widget-name">Main</h4>

            <p>A <a href="https://www.w3.org/TR/wai-aria-1.1/#main"><code>main</code></a> landmark identifies the primary content
            of the page.</p>


              <ul>
                <li>Each page should have one <code>main</code> landmark.</li>

                <li>The <code>main</code> landmark should be a top-level landmark.</li>

                <li>When a page contains nested <code>document</code> and/or <code>application</code> roles (e.g. typically through
                the use of <code>iframe</code> and <code>frame</code> elements), each <code>document</code> or
                <code>application</code> role may have one <code>main</code> landmark.</li>

                <li>If a page includes more than one <code>main</code> landmark, each should have a unique label (see Step 3
                above).</li>
              </ul>
            <section class="notoc">

              <h5>HTML5 Technique</h5>


                <p>Use the HTML5 <code>main</code> element to define a <code>main</code> landmark.</p>
              <h5>ARIA Technique</h5>

                <p>If the HTML5 <code>main</code> element technique is not being used, use a <code>role=&quot;main&quot;</code>
                attribute to define a <code>main</code> landmark.</p>
            </section>
        <section class="notoc">
          <h5>Examples</h5>
          <p><a href="examples/landmarks/main.html">Main Landmark Example</a></p>
        </section>

          </section>

          <section id="aria_lh_navigation">
            <h4 class="widget-name">Navigation</h4>

            <p><a href="https://www.w3.org/TR/wai-aria-1.1/#navigation"><code>Navigation</code></a> landmarks provide a way to
            identify groups (e.g. lists) of links that are intended to be used for website or page content navigation.</p>


              <ul>
                <li>If a page includes more than one <code>navigation</code> landmark, each should have a unique label (see Step 3
                above).</li>

                <li>If a <code>navigation</code> landmark has an identical set of links as another <code>navigation</code> landmark
                on the page, use the same label for each <code>navigation</code> landmark.</li>
              </ul>
            <section class="notoc">

              <h5>HTML5 Technique</h5>

              <p>Use the HTML5 <code>nav</code> element to define a <code>navigation</code> landmark.</p>
              <h5>ARIA Technique</h5>

                <p>If the HTML5 <code>nav</code> element technique is not being used, use a
                <code>role=&quot;navigation&quot;</code> attribute to define a <code>navigation</code> landmark.</p>
            </section>
        <section class="notoc">
          <h5>Examples</h5>
          <p><a href="examples/landmarks/navigation.html">Navigation Landmark Example</a></p>
        </section>

          </section>

          <section id="aria_lh_region">
            <h4 class="widget-name">Region</h4>

            <p>A <a href="https://www.w3.org/TR/wai-aria-1.1/#region"><code>region</code></a> landmark is a perceivable section of
            the page containing content that is sufficiently important for users to be able to navigate to the section.</p>


              <ul>
                <li>A <code>region</code> landmark must have a label.</li>

                <li>If a page includes more than one <code>region</code> landmark, each should have a unique label (see Step 3
                above).</li>

                <li>The <code>region</code> landmark can be used identify content that named landmarks do not appropriately
                describe.</li>
              </ul>
            <section class="notoc">

              <h5>HTML5 Technique</h5>

              <p>Use the HTML5 <code>section</code> element to define a <code>region</code> landmark.</p>
              <h5>ARIA Technique</h5>

                <p>If the HTML5 <code>section</code> element technique is not being used, use a
                <code>role=&quot;region&quot;</code> attribute to define a <code>region</code> landmark.</p>
            </section>
        <section class="notoc">
          <h5>Examples</h5>
          <p><a href="examples/landmarks/region.html">Region Landmark Example</a></p>
        </section>

          </section>

        <section id="aria_lh_search">
          <h4 class="widget-name">Search</h4>

          <p>A <a href="https://www.w3.org/TR/wai-aria-1.1/#search"><code>search</code></a> landmark contains a collection of items
          and objects that, as a whole, combine to create search functionality.</p>

            <ul>
              <li>Use the <code>search</code> landmark instead of the <code>form</code> landmark when the form is used for search
              functionality.</li>

              <li>If a page includes more than one <code>search</code> landmark, each should have a unique label (see Step 3
              above).</li>
            </ul>
            <section class="notoc">

            <h5>HTML5 Technique</h5>
              <p>There is no HTML5 element that defines a <code>search</code> landmark.</p>
            <h5>ARIA Technique</h5>

              <p>The <code>role=&quot;search&quot;</code> attribute defines a <code>search</code> landmark.</p>
          </section>
        <section class="notoc">
          <h5>Examples</h5>
          <p><a href="examples/landmarks/search.html">Search Landmark Example</a></p>
        </section>

        </section>
      </section>
    </section>



  <section id="aria_ex">
    <h2>Design Patterns and Widgets</h2>
    <p>This section demonstrates how to make common rich internet application widgets and patterns accessible by applying WAI-ARIA roles, states, and properties and implementing keyboard support.</p>
    <p class="note">
      Although users of Mac OS X are familiar with using the <kbd>Command</kbd> key instead of the <kbd>Control</kbd> key, the <kbd>Command</kbd> key is typically reserved for desktop applications and OS-level integration.
      Until device and platform independence can be addressed in WAI-ARIA 2.0, the primary <kbd>Control</kbd> modifier key for WAI-ARIA widget interaction is specified as <kbd>Control</kbd> on all platforms, including Mac OS X.
    </p>
    <section id="aria_ex_widget">
      <h3>Generally Applicable Keyboard Recommendations </h3>
      <p>The following keyboard conventions are applicable to many of the patterns described in subsequent sections.</p>
      <ul>
        <li><kbd>Shift + F10</kbd> opens associated context menu</li>
        <li><kbd>Control + C</kbd> Copies to clipboard </li>
        <li><kbd>Control + V</kbd> Pastes from clipboard </li>
        <li><kbd>Control + X</kbd> Copies to clipboard and cuts </li>
        <li><kbd>Control + Z</kbd> undo last action</li>
        <li><kbd>Control + Y</kbd> Redo action</li>
      </ul>
      <p class="note">The following guidance on nested widgets will be moved to another section.</p>
      <p>
        <strong>Widgets within Widgets</strong>
        The general navigation model is for a user to tab to a widget, interact with the controls in that widget and then tab to move focus to the next widget in the tab order.
        By extension, when the construct of a widget contains another widget, tab will move focus to the contained widget because it is the next item in the tab order.
        This continues down the layers of widgets until the last widget is reached.
        For example, if there are two widgets A and B on a page where widget A contains within it Widget A1 and Widget A1 contains within it Widget A2, the focus sequence when pressing the tab key would be A, A1, A2, B.
      </p>
    </section>

    <section class="widget" id="accordion">
      <h3>Accordion</h3>

      <p class="note">This section has not been updated since it was integrated from the WAI-ARIA Authoring Practices Guide (<abbr title="Authoring Practices Guide">APG</abbr>) version 1.0 -- an APG task force review is pending.</p>

      <p>
        An accordion component is a collection of expandable panels associated with a common outer container.
        Panels consist of a header and an associated content region or panel.
        The primary use of an Accordion is to present multiple sections of content on a single page without scrolling, where all of the sections are peers in the application or object hierarchy.
        The general look is similar to a tree where each root tree node is an expandable accordion header.
        The user navigates and makes the contents of each panel visible (or not) by interacting with the Accordion Header.
        Terms for understanding accordions include:
      </p>

      <dl>
        <dt>accordion component:</dt>
        <dd>Collection of panels within a common outer pane.</dd>
        <dt>accordion header:</dt>
        <dd>Label area of an accordion panel. This is where you find the control to expand or collapse the panels.</dd>
        <dt>accordion panel:</dt>
        <dd>Contents area associated with an accordion header.</dd>
      </dl>

      <section class="notoc">
        <h4>Keyboard Interaction</h4>
        <ul>
          <li>
            <kbd>Tab</kbd> - When focus is on an accordion header, pressing the <kbd>Tab</kbd> key moves focus in the following manner:
            <ol>
              <li>If interactive glyphs or menus are present in the accordion header, focus moves to each in order. </li>
              <li>When the corresponding panel is expanded (its <a href="#aria-expanded" class="state-reference">aria-expanded</a> state is 'true'), then focus moves to the first focusable element in the panel. </li>
              <li>If the  panel is collapsed (its aria-expanded state is 'false' or missing), OR, when the last interactive element of a panel is reached, the next <kbd>Tab</kbd> key press moves focus as follows:
                <ul>
                  <li>If a subsequent accordion panel is already expanded, focus moves to the first focusable element in this subsequent panel.</li>
                  <li>If no subsequent accordion panel is expanded, focus moves to the first focusable element outside the accordion component.</li>
                </ul>
              </li>
            </ol>
          </li>
          <li>
            <kbd>Left arrow</kbd>
            <ul>
              <li>When focus is on the accordion header, a press of up/left arrow keys moves focus to the previous logical accordion header.</li>
              <li>When focus reaches the first header, further up/left arrow key presses optionally wrap to the first header.</li>
            </ul>
          </li>
          <li>
            <kbd>Right arrow</kbd>
            <ul>
              <li>When focus is on the accordion header, a press of down/right moves focus to the next logical accordion header.</li>
              <li>When focus reaches the last header, further down/right arrow key presses optionally wrap to the first header.</li>
            </ul>
          </li>
          <li>
            <kbd>Up arrow</kbd> - behaves the same as left arrow
          </li>
          <li>
            <kbd>Down arrow</kbd> - behaves the same as right arrow
          </li>
          <li>
            <kbd>Control + Up Arrow</kbd> - Moves focus from anywhere in the accordion content to its associated accordion header or tab respectively.
          </li>
          <li>
            <kbd>Control + Page Up</kbd> -
            <ul>
              <li>When focus is inside of an accordion pane, pressing <kbd>Control + Page Up</kbd> moves focus to the accordion header of the previous accordion pane.</li>
              <li>When focus is in the first accordion header content, pressing <kbd>Control + Page Up</kbd> optionally moves focus to the last accordion header.</li>
              <li>Focus will simply move to the header and will require <kbd>Enter/Space</kbd> to expand/collapse the accordion pane.</li>
            </ul>
          </li>
          <li>
            <kbd>Control + Page Down</kbd> -
            <ul>
              <li>When focus is inside of an accordion pane, pressing <kbd>Control + Page Down</kbd> moves focus to the header of the accordion pane.</li>
              <li>When focus is in the last accordion header content, pressing <kbd>Control + Page Down</kbd> optionally moves focus to the first accordion header.</li>
              <li>In the case of an accordion, focus simply moves to the header and requires <kbd>Enter/Space</kbd> to expand/collapse the accordion pane.</li>
            </ul>
          </li>
          <li>
            <kbd>End</kbd> - When focus is on the accordion header, an <kbd>End</kbd> key press moves focus to the last accordion header.
          </li>
          <li>
            <kbd>Home</kbd> - When focus is on the accordion header, a <kbd>Home</kbd> key press moves focus to the first accordion header.
          </li>
          <li>
            <kbd>Enter/Space</kbd> - When focus is on an accordion header, pressing <kbd>Enter/Space</kbd> toggles the expansion of the corresponding panel.
            <ul>
              <li>If collapsed, the panel is expanded, and its aria-expanded state is set to 'true'.</li>
              <li>If expanded, the panel is collapsed and its aria-expanded state is set to 'false'.</li>
            </ul>
          </li>
          <li>
            <kbd>Shift + Tab</kbd> - Generally the reverse of <kbd>Tab</kbd>.
          </li>
          <li>
            <kbd>Alt + Delete</kbd> -
            <ul>
              <li>
                When deletion is allowed, with focus anywhere within the tab panel or tab, pressing <kbd>Alt + Delete</kbd> will delete the current tab and tab panel from the tabbed interface control.
                If additional tabs remain in the tabbed interface, focus goes to the next tab in the tab list.
                If no additional tabs remain, then focus moves to the last place that held focus in the previous tab panel.
              </li>
              <li>
                An alternative to providing a keystroke to close a tab is to provide a context menu that is associated with the tab title.
                When focus is on the tab, pressing <kbd>Shift + F10</kbd> or pressing the right mouse button will open a context menu with the close choice.
              </li>
              <li>A warning should be given to the user before allowing the delete to occur.</li>
            </ul>
          </li>
        </ul>
        <p>
          In Firefox, pressing <kbd>Control + Page Up</kbd> / <kbd>Control + Page Down</kbd> moves between browser tabs.
          Firefox also supports <kbd>Control + Tab</kbd> and <kbd>Control + Shift + Tab</kbd> to move between tabs.
          Internet Explorer 7 also uses <kbd>Control + Tab</kbd> and <kbd>Control + Shift + Tab</kbd>.
          There may be advantages to using <kbd>Control + Page Up</kbd>/<kbd>Page Down</kbd> as the keys to change tabs; it is a recognizable keystroke to at least Firefox users and it is also supported by the Windows operating system to move between panels in a tabbed dialog.
        </p>
        <p>You should be aware of two issues with using <kbd>Control + Page Up</kbd>/<kbd>Page Down</kbd>:</p>
        <ul>
          <li>
            The first arises when the user is within a tabbed interface control on a Web page.
            Here they can not easily switch browser tabs without first moving focus outside of the tabbed interface control.
            This may be acceptable.
          </li>
          <li>
            The second arises when the entire web page is a tabbed interface control.
            In this case the user could not switch browser tabs unless the control on the web page ignored the <kbd>Control + Page Up</kbd>/<kbd>Page Down</kbd> keypress (and thus letting the browser access it) when the first or last tab was reached.
          </li>
        </ul>
      </section>

      <section class="notoc">
        <h4>WAI-ARIA Roles, States, and Properties:</h4>
        <ul>
          <li>
            The accordion component must have a role of <a href="#tablist" class="role-reference">tablist</a> and have <a href="#aria-multiselectable" class="property-reference">aria-multiselectable</a>=&quot;true&quot;
            This will enable an assistive technology, such as screen reader, to convey that the tablist is an accordion or a multi selectable tablist.
            This will also tell the user that the keyboard navigation matches an accordion and not a tablist.
          </li>
          <li>Contained within the tablist is a set of tab/tabpanel pairs.</li>
          <li>Each header tab in the tablist has a role of <a href="#tablist" class="role-reference">tab</a>.</li>
          <li>The accordion panel uses the role <a href="#tabpanel" class="role-reference">tabpanel</a> and should have an <a href="#aria-labelledby" class="property-reference">aria-labelledby</a> relationship referencing the corresponding header having a role of <a href="#tablist" class="role-reference">tab</a></li>
          <li>The tabpanel is considered a grouping for all content consisting of that tabpanel.</li>
          <li>An accordion should manage the expanded/collapsed state of each tab by maintain its <a href="#aria-expanded" class="state-reference">aria-expanded</a> state.</li>
          <li>An accordion should manage the selected state of each tab by maintaining its <code class="state-reference">aria-selected</code> state.</li>
          <li>An accordion should convey the visibility of each tabpanel by maintaining its <a href="#aria-hidden" class="state-reference">aria-hidden</a> state.</li>
        </ul>
      </section>

      <section class="notoc">
        <h4>Example</h4>
        <p class="note">
          Any examples referenced here that are hosted outside www.w3.org may have changed and may not accurately exemplify the guidance in this section.
          The APG task force is developing examples for APG version 1.1 that will be directly incorporated into the guide.
        </p>
        <p><a href="http://www.oaa-accessibility.org/examplep/accordian1/" target="_blank">Open Ajax Alliance Accordion</a></p>
      </section>
    </section>

    <section class="widget" id="alert">
      <h3>Alert</h3>

      <p>
        An <a class="role-reference" href="#alert">alert</a> is an element that displays a brief, important message in a way that attracts the user's attention without interrupting the user's task.
        Dynamically rendered alerts are automatically announced by most screen readers, and in some operating systems, they may trigger an alert sound.
        It is important to note that, at this time, screen readers do not inform users of alerts that are present on the page before page load completes.
      </p>
      <p>
        Because an alert is intended to provide important and potentially time-sensitive information without interfering with the user's ability to continue working, authors should ensure alerts do not affect the keyboard focus.
        If there is a need to interrupt work flow, consider using an <a href="#alertdialog">alert dialog</a>
      </p>
      <p>
        In most circumstances, authors should avoid making alerts disappear automatically.
        An alert that disappears too quickly can lead to failure to meet <a href="http://www.w3.org/TR/UNDERSTANDING-WCAG20/time-limits-no-exceptions.html">WCAG 2.0 success criterion 2.2.3</a>.
        In addition, authors should be careful to avoid overuse of alerts.
        Frequent interruptions inhibit usability for people with visual and cognitive disabilities, leading to failures to meet <a href="http://www.w3.org/TR/UNDERSTANDING-WCAG20/time-limits-postponed.html">WCAG 2.0 success criterion 2.2.4</a>.
      </p>

      <section class="notoc">
        <h4>Keyboard Interaction</h4>
        <p>An alert (WAI-ARIA live region) does not require any keyboard interaction.</p>
      </section>

      <section class="notoc">
        <h4>WAI-ARIA Roles, States, and Properties</h4>
        <p>The widget has a role of <a class="role-reference" href="#alert">alert</a>.</p>
      </section>

      <section class="notoc">
        <h4>Example</h4>
        <p><a href="examples/alert/index.html">Alert role example</a></p>
      </section>
    </section>

    <section class="widget" id="alertdialog">
      <h3>Alert Dialog or Message Dialog</h3>

      <p class="note">This section has had only minor edits since it was integrated from APG version 1.0 -- a complete APG task force review is pending.</p>

      <p>
        A dialog with the primary purpose of communicating a message and acquiring a user response to that message.
        Examples include action confirmation prompts, warning messages, or help for an invalid form entry.
        The dialog should be modal.
        Keyboard focus is set on an element in the dialog.
        The element that has initial focus will depend on the nature of the information conveyed in the dialog.
        Simple message dialogs, as described below, have their initial focus set to the confirmation button (e.g., the OK button).
        Detail message dialogs have their initial focus set on the element containing the message.
      </p>

      <p>A detail message dialog conveys a message that has any one of the following attributes:</p>

      <ul>
        <li>Is more than one sentence in length;</li>
        <li>Contains information where punctuation is an essential part of the message, such as syntax of a required date format;</li>
        <li>Contains detail information the user may need to re-use, e.g., a phone number, e-mail address, error number, etc.;</li>
        <li>Contains an interactive element, such as a link to a help resource.</li>
      </ul>

      <p>If the dialog is not a detail message dialog, one can consider it a simple message dialog.</p>

      <section class="notoc">
        <h4>Keyboard Interaction</h4>
        <p><a href="#dialog_modal">See Dialog (Modal)</a>.</p>
        <ul>
          <li>Content authors make alert dialogs modal by ensuring that, while the alertdialog is shown, keyboard and mouse interactions only operate within the dialog.</li>
          <li>The message area of a detail message dialog is focusable and has a <a class="role-reference" href="#document">document</a> role so screen reader users will have complete access to the message content, e.g., the screen reader can read it by character, word, or line.</li>
          <li>When the message area of a dialog is focusable and has focus, a visual focus indicator is required, and it is recommended that the indicator encompass the complete message.</li>
        </ul>
      </section>

      <section class="notoc">
        <h4>WAI-ARIA Roles, States, and Properties</h4>
        <ul>
          <li>The node containing all elements of the dialog, including the alert message and any dialog buttons, has an <a class="role-reference" href="#alertdialog">alertdialog</a> role.</li>
          <li>Message areas have role <a class="role-reference" href="#document">document</a> and tabindex="0".</li>
          <li>The Alert dialog has an <a href="#aria-labelledby" class="property-reference">aria-labelledby</a> that references the title of the dialog. If there is not a visible title, use an appropriate <a href="#aria-labelledby" class="property-reference">aria-label</a> instead.</li>
          <li>The element with role alertdialog has an <a href="#aria-labelledby" class="property-reference">aria-describedby</a> referring to the message element that has role <a class="role-reference" href="#document">document</a>.</li>
        </ul>
      </section>

      <section class="notoc">
        <h4>Example</h4>
        <p class="note">
          Any examples referenced here that are hosted outside www.w3.org may have changed and may not accurately exemplify the guidance in this section.
          The APG task force is developing examples for APG version 1.1 that will be directly incorporated into the guide.
        </p>
        <p><a href="http://www.oaa-accessibility.org/examplep/alertdialog1/" title="Example 2 - Alert example using a modal ARIA dialog box" target="_blank">Open Ajax Alliance</a></p>
      </section>
    </section>

    <section class="widget" id="autocomplete">
      <h3>Auto Complete</h3>
      <p class="note">This section has not been updated since it was integrated from APG version 1.0 -- an APG task force review is pending.</p>

      <p>
        A text box and an associated drop-down list of choices where the choices offered are filtered based on the information typed into the box.
        Typically, an icon associated with the text box triggers the display of the drop-down list of choices.
        An editable auto-complete accepts text entry of choices that are not in the list.
        An example of an editable auto-complete is the URL field in the browsers.
      </p>

      <section class="notoc">
        <h4>Keyboard Interaction</h4>
        <ul>
          <li>
            With focus in an empty text box, press <kbd>Down Arrow</kbd>, <kbd>Up Arrow</kbd>, <kbd>Alt + Down Arrow</kbd>, or <kbd>Alt + Up Arrow</kbd> to display the entire list of choices.
            Focus remains in the text box and no choice is highlighted.
            <ul>
              <li>Press the <kbd>Down Arrow</kbd> to highlight the first choice in the list.</li>
              <li>Press the <kbd>Down Arrow</kbd> and <kbd>Up Arrow</kbd> keys to highlight the desired choice in the list.</li>
              <li>
                Note that the arrows will wrap through the text box when the top or bottom of the list is reached.
                For example, pressing the down arrow when the last choice is highlighted will move focus back to the text box, pressing down again will move focus to the first item in the list.
                Likewise, with focus in the text box and the list displayed, pressing up arrow will move focus to the last item in the list.
              </li>
              <li>When a choice is highlighted using the arrow keys, the highlighted choice is displayed in the text box.</li>
              <li>
                Press <kbd>Enter</kbd> to select the highlighted choice and close the drop-down list.
                This mimics the behavior of the HTML select element.
              </li>
            </ul>
          </li>
          <li>
            With the drop-down list of choices displayed, move the mouse pointer over an item in the list to highlight it.
            The text box value is not modified when the mouse is used to highlight a choice.
            Clicking on the highlighted choice will close the drop-down and update the text box with the selected choice.
            This mimics the behavior of the HTML select element.
          </li>
          <li>
            With focus in an empty text box, type <strong>any letter</strong>.
            If any of the available choices begin with the letter typed, those choices are displayed in a drop down.
            If the letter typed does not match any of the available choices the drop-down list is not displayed.
          </li>
          <li>
            With focus in text box with an existing value type <strong>additional letters.</strong>
            As the user types letters the list of choices is filtered so that only those that begin with the typed letters are displayed.
            <ul>
              <li>Until the user presses the arrow keys to highlight a particular choice, only the typed letters are displayed in the text box.</li>
              <li>In an editable auto-complete, if no choices match the letter(s) typed, the drop down list closes.</li>
              <li>
                In a non-editable auto-complete, any letters that do not result in a match from the list are ignored.
                The drop down list of choices remains static until the user presses:
                <ul>
                  <li><kbd>Escape</kbd> to clear the text field</li>
                  <li><kbd>Backspace</kbd> to remove some of the letters previously typed</li>
                  <li>an additional letter that results in a valid list of choices.</li>
                </ul>
              </li>
              <li>
                Navigation through the list of choices and display of the highlighted choice in the text box works as described above.<br>
                <em>
                  Optional: When a choice is highlighted via arrow key navigation, the input cursor is left at the end of the typed entry and the highlighted choice is displayed in the text box with the characters after the input cursor selected.
                  Typing an additional character will remove the auto-completed portion and append the newly typed character to the end of the previously typed characters.
                  The list will be filtered based on the additional character(s) typed.
                </em>
              </li>
            </ul>
          </li>
          <li>With focus in a text box, press <kbd>Escape</kbd>
            <ul>
              <li>If there is no text in the text box, pressing <kbd>Escape</kbd> closes the drop-down if it is displayed.</li>
              <li>
                For an editable autocomplete that has text in the text box that was both typed by the user and auto-completed by highlighting a choice using the keyboard, the auto-completed portion of the text is cleared and the user typed characters remain in the text box.
                The drop-down list is closed.
                To completely clear the text box contents the user must use the backspace key to remove the typed characters.
                This is how the Google search box in the Firefox UI works.
                <em>Recommend that pressing the <kbd>Escape</kbd> key again completely clears the text box rather than relying on only the backspace key.</em>
              </li>
              <li>For a non-editable auto-complete that has text in the text box that was both typed by the user and auto-completed by highlighting a choice using the keyboard, pressing <kbd>Escape</kbd> closes the drop-down list and leaves the current choice in the text box.</li>
              <li>
                For an editable or non-editable auto complete with text in the text box that was typed by the user and the mouse is highlighting a choice in the drop down (keyboard navigation was NOT used), pressing <kbd>Escape</kbd> closes the drop down and leaves the typed text displayed in the text box.
                Need to consider if pressing <kbd>Escape</kbd> again should clear the typed text.
                The user must press the <kbd>Down</kbd> arrow or <kbd>Alt + Down</kbd> arrow or click the associated icon to invoke the drop-down list of choices again.
              </li>
            </ul>
          </li>
          <li>Moving focus out of an empty auto complete field where a value is required should either invoke an error or if a default value was initially assigned, reset the value to the default value.</li>
          <li>Moving focus out of an auto complete field that does not contain a valid entry should either invoke an error or if a default value was initially assigned, reset the value to the default value.</li>
        </ul>
        <p class="note">
          It is good practice to limit the number of matching items in the drop down to a reasonable number.
          The reasonable number is determined by the task at hand.
          A list of the 50 US States is probably reasonable, but a list containing all of the office numbers in a building is probably not appropriate.
        </p>
      </section>

      <section class="notoc">
        <h4>WAI-ARIA Roles, States, and Properties</h4>
        <ul>
          <li>The widget has a role of <a class="role-reference" href="#combobox">combobox</a>.</li>
          <li>The combobox has an <a href="#aria-autocomplete" class="property-reference">aria-autocomplete</a> property set to one of <code>'inline'</code>, <code>'list'</code>, or <code>'both'</code>.</li>
          <li>For more information, see the <a href="#combobox">combobox</a> design pattern.</li>
        </ul>
      </section>

      <section class="notoc">
        <h4>Example</h4>
        <p class="note">
          Any examples referenced here that are hosted outside www.w3.org may have changed and may not accurately exemplify the guidance in this section.
          The APG task force is developing examples for APG version 1.1 that will be directly incorporated into the guide.
        </p>
        <p><a href="http://archive.dojotoolkit.org/nightly/dojotoolkit/dijit/tests/form/_autoComplete.html" title="dijit.form.ComboBox Unit Test" rel="nofollow">Dojo autocomplete</a></p>
      </section>
    </section>

    <section class="widget" id="button">
      <h3>Button</h3>

      <p>
        A <a class="role-reference" href="#button">button</a> is a widget that enables users to trigger an action or event, such as submitting a form, opening a dialog, canceling an action, or performing a delete operation.
        A common convention for informing users that a button launches a dialog is to append &quot;&#8230;&quot; (ellipsis) to the button label, e.g., &quot;Save as&#8230;&quot;.
      </p>
      <p>In addition to the ordinary button widget, WAI-ARIA supports 2 other types of buttons:</p>
      <ul>
        <li>
          Toggle button: A two-state button that can be either off (not pressed) or on (pressed).
          To tell assistive technologies that a button is a toggle button, specify a value for the attribute <a href="#aria-pressed" class="state-reference">aria-pressed</a>.
          For example, a button labeled mute in an audio player could indicate that sound is muted by setting the pressed state true.
          <strong>Important:</strong> the label on a toggle button should never change when the state changes.
          In this example, when the pressed state is true, the label should not change to &quot;Unmute"&quot; or &quot;Muted.&quot;
        </li>
        <li>Menu button: as described in the <a href="#menubutton">menu button pattern</a>, a button will be revealed to assistive technologies as a menu button if it has the property <a href="#aria-haspopup" class="property-reference">aria-haspopup</a> set true.</li>
      </ul>
      <p class="note">
        The types of actions performed by buttons are distinctly different from the function of a link (see <a href="#link">link pattern</a>).
        It is important that the role of a widget matches the function it provides.
        Ideally, the role of the element also matches its visual appearance.
        But, occasionally an element may be visually styled as an icon or link but perform the action of a button.
        In these cases, the element should be given a button role.
        Designers should work to avoid conflicts between visual appearance and WAI-ARIA semantics.
      </p>

      <section class="notoc">
        <h4>Keyboard Interaction</h4>
        <p>
          With focus on the button, pressing the <kbd>Space</kbd> key or <kbd>Enter</kbd> key activates the button.
          Focus should behave appropriately for the type of action being performed.
          For example:
        </p>
        <ul>
          <li>
            If activating the button opens a dialog, the focus moves inside the dialog.
            (see <a href="#dialog_nonmodal">dialog pattern</a>)
          </li>
          <li>
            If activating the button closes a dialog, typically focus should return to the button that opened the dialog unless the function performed in the dialog context logically leads to a different element.
            For example, activating a cancel button in a dialog should always return focus to the button that opened the dialog.
            However, if the dialog is confirming a delete action that deletes the page from which it was opened, the focus must logically move to a new context.
          </li>
          <li>If activating the button does not dismiss the current context, then focus should typically remain on the button after activation, e.g., an Apply or Recalculate button.</li>
          <li>If the button action indicates a context change, such as move to next step in a wizard or add another search criteria, then it may be appropriate to move focus to the starting point for that action.</li>
          <li>
            If the button is activated with a shortcut key, the focus should usually remain in the context from which the shortcut key was activated.
            For example, if <kbd>Alt + U</kbd> were assigned to an &quot;Up&quot; button that moves the currently focused item in a list one position higher in the list, pressing <kbd>Alt + U</kbd> when the focus is in the list should not move the focus from the list.
          </li>
        </ul>
      </section>

      <section class="notoc">
        <h4>WAI-ARIA Roles, States, and Properties</h4>
        <ul>
          <li>The button has role of <a class="role-reference" href="#button">button</a>.</li>
          <li>
            An accessible label is required.
            By default, the accessible name is computed from any text content inside the button element.
            However, it can also be provided with <a href="#aria-labelledby" class="property-reference">aria-labelledby"</a> or <a href="#aria-label" class="property-reference">aria-label</a>.
          </li>
          <li>If a description of the button's function is present, the button element has <a href="#aria-describedby" class="property-reference">aria-describedby</a> set to the ID of the element containing the description.</li>
          <li>When the action associated with a button is unavailable, the button displays in a <a class="state-reference" href="#aria-disabled">aria-disabled</a> state. </li>
          <li>
            If the button is a toggle button, it has an <a href="#aria-pressed" class="state-reference">aria-pressed</a> state.
            When the button is toggled, the value of this state is <code>true</code>, and when not toggled, the state is <code>false</code>.
          </li>
        </ul>
      </section>

      <section class="notoc">
        <h4>Example</h4>
        <p><a href="examples/button/button.html">Button role examples</a></p>
      </section>
    </section>

    <section class="widget" id="checkbox">
      <h3>Checkbox</h3>

      <p>WAI-ARIA supports two types of <a href="#checkbox" class="role-reference">checkbox</a> widgets:</p>
      <ol>
        <li>Dual-state: The most common type of checkbox, it allows the user to toggle between two choices -- checked and not checked.</li>
        <li>Tri-state: This type of checkbox supports an additional third state known as partially checked.</li>
      </ol>
      <p>
        One common use of a tri-state checkbox can be found in software installers where a single tri-state checkbox is used to represent and control the state of an entire group of install options.
        And, each option in the group can be individually turned on or off with a dual state checkbox.
      </p>
      <ul>
        <li>If all options in the group are checked, the overall state is represented by the tri-state checkbox displaying as checked.</li>
        <li>If some of the options in the group are checked, the overall state is represented with the tri-state checkbox displaying as partially checked.</li>
        <li>If none of the options in the group are checked, the overall state of the group is represented with the tri-state checkbox displaying as not checked.</li>
      </ul>
      <p>The user can use the tri-state checkbox to change all options in the group with a single action:</p>
      <ul>
        <li>Checking the overall checkbox checks all options in the group.</li>
        <li>Unchecking the overall checkbox will uncheck all options in the group.</li>
        <li>
          And, In some implementations, the system may remember which options were checked the last time the overall status was partially checked.
          If this feature is provided, activating the overall checkbox a third time recreates that partially checked state where only some options in the group are checked.
        </li>
      </ul>

      <section class="notoc">
        <h4>Keyboard Interaction</h4>
        <p>When the checkbox has focus, pressing the <kbd>Space</kbd> key changes the state of the checkbox.</p>
      </section>

      <section class="notoc">
        <h4>WAI-ARIA Roles, States, and Properties</h4>
        <ul>
          <li>The checkbox has role <a href="#checkbox" class="role-reference">checkbox</a>.</li>
          <li>The checkbox has an accessible label, preferably provided by a visible label associated using <a href="#aria-labelledby" class="property-reference" >aria-labelledby</a>.</li>
          <li>When checked, the checkbox element has the state <a href="#aria-checked" class="state-reference" >aria-checked</a>=&quot;true&quot;.</li>
          <li>When not checked, it has the state <a href="#aria-checked" class="state-reference" >aria-checked</a>=&quot;false&quot;.</li>
          <li>When partially checked, it has the state <a href="#aria-checked" class="state-reference" >aria-checked</a>=&quot;mixed&quot;.</li>
          <li>If a set of checkboxes is presented as a logical group with a visible label, the checkboxes are included in an element with role <a href="#group" class="role-reference" >group</a> that has the property <a href="#aria-labelledby" class="property-reference" >aria-labelledby</a> set to the ID of the element containing the label.</li>
          <li>If the presentation includes additional descriptive static text relevant to a checkbox or checkbox group, the checkbox or checkbox group has the property <a href="#aria-describedby" class="property-reference">aria-describedby</a> set to the ID of the element containing the description.</li>
        </ul>
      </section>

      <section class="notoc">
        <h4>Examples</h4>
        <ul>
          <li>
            <a href="examples/checkbox/checkbox-1.html">Checkbox role example</a>
          </li>
          <li>
            <a href="examples/checkbox/checkbox-2.html">Checkbox role example within a group</a>
          </li>
        </ul>
      </section>
    </section>

    <section class="widget" id="combobox">
      <h3>Combo Box</h3>
      <p class="note">This section has not been updated since it was integrated from APG version 1.0 -- an APG task force review is pending.</p>

      <p>
        A combo box enables the user to type in a field and at the same time chose a predefined value from a list.
        By using the keyboard the user can select an item from the list.
        After selection she will be able to type further characters in the field.
      </p>

      <section class="notoc">
        <h4>Keyboard Interaction</h4>
        <ul>
          <li><kbd>Left Arrow</kbd> or <kbd>Right Arrow</kbd> move the caret within the edit field.</li>
          <li><kbd>Alt + Up/Down Arrow</kbd> opens and closes the list.</li>
          <li>
            <kbd>Up Arrow</kbd> and <kbd>Down Arrow</kbd> moves focus up and down the list.
            As focus moves inside the dropdown list, the edit field is updated.
          </li>
          <li><kbd>Page Up / Page Down</kbd> selects the next/previous pages item depending on the lists size.</li>
          <li><kbd>Escape</kbd> closes the dropdown list, returns focus to the edit field, and does not change the current selection.</li>
          <li><kbd>Enter</kbd> selects the current item on the list, updates the edit field, highlights the selected item in the dropdown list, closes the dropdown list, and returns focus to the input field.</li>
          <li><kbd>Typing a letter (printable character) key</kbd> moves focus to the next instance of a visible node whose title begins with that printable letter.</li>
        </ul>
        <p>For combo boxes that implement <a href="#aria-autocomplete" class="state-reference">aria-autocomplete</a>, see the <a href="#autocomplete">autocomplete design pattern</a>.</p>
      </section>

      <section class="notoc">
        <h4>WAI-ARIA Roles, States, and Properties</h4>
        <p>A combobox can be implemented using either of two design patterns:</p>
        <ol>
          <li>As a combination of text field, which may be editable, a displayable list of items, and a drop button to toggle the display of that list; all wrapped in the form of a single widget with role of combobox.</li>
          <li>As a combobox, which behaves like a textfield and may be editable, with a displayable list of items, and a drop button to toggle the display of that list;</li>
        </ol>
        <p>
          Like text fields a combobox should be labeled to convey the purpose of the widget.
          Keyboard focus within the widget must be managed by the widget.
          Comboboxes are used extensively in graphical user interfaces and the design pattern for the widget should be semantically correct.
        </p>
        <p>For the first combobox design pattern: </p>
        <ul>
          <li>The container element that wraps the combobox has a role of <a href="#combobox" class="role-reference">combobox</a>.</li>
          <li>
            The first element within the combobox is an <code>input</code> text field and is responsible for managing the keyboard focus between the text field and the list as well as displaying the list.
            The text field is in the tab order. If you create a text field without using a standard HTML text field form control then ensure that it is in the tab order.
          </li>
          <li>If the text field is not editable it must have have <a href="#aria-readonly" class="property-reference">aria-readonly</a> = <code>true</code>.</li>
          <li>The combobox must have <a href="#aria-expanded" class="property-reference">aria-expanded</a> = <code>true</code> if the list is displayed or <a href="#aria-expanded" class="property-reference">aria-expanded</a> = <code>false</code> when it is not.</li>
          <li>
            The next element is an html <code>&lt;button&gt;</code>, or another element with a role of <a href="#button" class="role-reference">button</a>.
            This element is used to toggle the display of the combobox's drop down list.
          </li>
          <li>
            The next element has a <a href="#listbox" class="role-reference">listbox</a> role and represents the drop down list.
            It manages keyboard navigation among list items and navigating back to the text field if necessary.
          </li>
          <li>
            Each item in the listbox is an <a href="#option" class="role-reference">option</a>.
            Options are not in the tab order.
          </li>
          <li>
            Provide a label for the combobox by referencing the text field in the combobox.
            You can use an <a href="#aria-label" class="property-reference">aria-label</a> to associate this label with the combobox or you may use the HTML <code>&lt;label&gt;</code> element and its <code>for</code> attribute to reference the text field.
          </li>
        </ul>
        <p>For the second combobox design pattern:</p>
        <ul>
          <li>
            The first element for the combobox has a role of combobox and behaves like an input text field and is responsible for managing the keyboard focus between the combobox and the list as well as displaying the list.
            The text field is in the tab order.
            If you create a text field without using a standard HTML text field form control then ensure that it is in the tab order.
          </li>
          <li>If the combobox is not editable it must have have <a href="#aria-readonly" class="property-reference">aria-readonly</a> = <code>true</code>.</li>
          <li>The combobox must have <a href="#aria-expanded" class="property-reference">aria-expanded</a> = <code>true</code> if the list is displayed or <a href="#aria-expanded" class="property-reference">aria-expanded</a> = <code>false</code> when it is not.</li>
          <li>
            The next element is an html <code>&lt;button&gt;</code>, or another element with a role of <a href="#button" class="role-reference">button</a>.
            This element is used to toggle the display of the combobox's drop down list.
          </li>
          <li>
            The next element has a <a href="#listbox" class="role-reference">listbox</a> role and represents the drop down list.
            It manages keyboard navigation among list items and navigating back to the text field if necessary.
          </li>
          <li>
            Each item in the listbox is an <a href="#option" class="role-reference">option</a>.
            Options are not in the tab order.
          </li>
          <li>
            Provide a label for the combobox by referencing the text field in the combobox.
            You can use an <a href="#aria-label" class="property-reference">aria-label</a> to associate this label with the combobox or you may use the HTML <code>&lt;label&gt;</code> element and its <code>for</code> attribute to reference the text field.
          </li>
        </ul>
        <p>
          For each combobox pattern the button <em>need not</em> be in the tab order <em>if</em> there is an appropriate keystroke associated with the <code>input</code> element such that when focus is on the <code>input</code>, the keystroke triggers display of the associated drop down list.
          In this case, a <kbd>Tab</kbd> to focus the button is unnecessary.
          This is the same behavior as the <code>select</code> element.
        </p>
      </section>

      <section class="notoc">
        <h4>Example</h4>
        <p class="note">
          Any examples referenced here that are hosted outside www.w3.org may have changed and may not accurately exemplify the guidance in this section.
          The APG task force is developing examples for APG version 1.1 that will be directly incorporated into the guide.
        </p>
        <p>First design pattern -- container element with role <a href="#combobox" class="role-reference">combobox</a>:</p>
        <ul>
          <li><a href="http://www.oaa-accessibility.org/examplep/combobox5/" title="Combobox with aria-autocomplete='inline' and role='combobox' on wrapping div" target="_blank">Open Ajax Combobox - autocomplete='inline'</a></li>
          <li><a href="http://www.oaa-accessibility.org/examplep/combobox6/" title="Combobox with aria-autocomplete='list' and role='combobox' on wrapping div" target="_blank">Open Ajax Combobox - autocomplete='list'</a></li>
          <li><a href="http://archive.dojotoolkit.org/nightly/dojotoolkit/dijit/tests/form/_autoComplete.html?testWidget=dijit.form.ComboBox" title="dijit.form.ComboBox Unit Test" target="_blank">Dojo/dijit nightly build combobox</a></li>
          <li><a href="http://archive.dojotoolkit.org/nightly/dojotoolkit/dijit/tests/form/_autoComplete.html?testWidget=dijit.form.FilteringSelect" title="dijit.form.FilteringSelect Unit Test" target="_blank">Dojo nightly build combobox with autocomplete</a></li>
        </ul>
        <p>Second pattern -- text field with role <a href="#combobox" class="role-reference">combobox</a>:</p>
        <ul>
          <li><a href="http://www.oaa-accessibility.org/examplep/combobox1/" title="Example 9 - Combobox with aria-autocomplete='none'" target="_blank">Open Ajax Combobox - no autocomplete</a></li>
          <li><a href="http://www.oaa-accessibility.org/examplep/combobox2/" title="Combobox with aria-autocomplete='inline'" target="_blank">Open Ajax Combobox - autocomplete='inline'</a></li>
          <li><a href="http://www.oaa-accessibility.org/examplep/combobox3/" title="Combobox with aria-autocomplete='list'" target="_blank">Open Ajax Combobox - autocomplete='list'</a></li>
        </ul>
      </section>
    </section>

    <section class="widget" id="datepicker">
      <h3>Date Picker</h3>
      <p class="note">This section has not been updated since it was integrated from APG version 1.0 -- an APG task force review is pending.</p>

      <p>
        The date picker widget allows the user to select a date or date ranges.
        The date picker shows one month at least. All navigation that is described below depends on the application.
        If no range selection is possible, the relevant keystroke interaction can be ignored.
        Also navigation to the past might be optional.
        Each week might be labeled with the corresponding calendar week number.
      </p>
      <p>
        As a general rule the actual calendar portion of the date picker follows a table structure where days of the week and calendar day numbers are laid out in table cells.
        This provides context so an assistive technology can render the day of the week; its corresponding numeric calendar day, and week number if necessary.
        Consequently, it is best to start with an HTML table and apply WAI-ARIA semantics for a grid.
        However, should the author wish to uses a div or span to represent the cells then the DOM structure for a table is duplicated with rows marked with <code>role="<a href="#row" class="role-reference">row</a>"</code>.
      </p>
      <p>The calendar portion can be displayed in a numbers of ways, including as a popup associated with another widget, or as a static region of a page.</p>

      <section class="notoc">
        <h4>Keyboard Interaction</h4>
        <p>Keyboard navigation on days that are not included the currently displayed month should move to the month automatically and lead to the day in the next or previous month.</p>
        <ul>
          <li>
            <kbd>Tab</kbd> - Like other widgets, the date picker widget receives focus by tabbing into it.
            Once focus is received, focus is repositioned on today's date in a grid of days and weeks.
            A second tab will take the user out of the date picker widget.
            Focus initially is placed on today's date.
          </li>
          <li>
            <kbd>Shift + Tab</kbd> - reverses the direction of the tab order.
            Once in the widget, a Shift+Tab will take the user to the previous focusable element in the tab order.
          </li>
          <li>
            <kbd>Up Arrow</kbd> and <kbd>Down Arrow</kbd> - goes to the same day of the week in the previous or next week respectively.
            If the user advances past the end of the month they continue into the next or previous month as appropriate.
          </li>
          <li>
            <kbd>Left Arrow</kbd> and <kbd>Right Arrow</kbd> - advances one day to the next, also in a continuum.
            Visually focus is moved from day to day and wraps from row to row in a grid of days and weeks.
          </li>
          <li><kbd>Control + Page Up</kbd> - Moves to the same date in the previous year.</li>
          <li><kbd>Control + Page Down</kbd> - Moves to the same date in the next year.</li>
          <li>
            <kbd>Space</kbd> -
            <ul>
              <li>Singleton Mode: acts as a toggle either selecting or deselecting the date.</li>
              <li>
                Contiguous Mode: Similar to selecting a range of text.
                <kbd>Space</kbd> selects the first date.
                <kbd>Shift + Arrow</kbd>s add to the selection.
                Pressing <kbd>Space</kbd> again deselects the previous selections and selects the current focused date.
              </li>
            </ul>
          </li>
          <li><kbd>Home</kbd> - Moves to the first day of the current month.</li>
          <li><kbd>End</kbd> - Moves to the last day of the current month.</li>
          <li><kbd>Page Up</kbd> - Moves to the same date in the previous month.</li>
          <li><kbd>Page Down</kbd> - Moves to the same date in the next month.</li>
          <li>
            <kbd>Enter</kbd> -
            <ul>
              <li>If the the calendar is a popup attached to some other widget (e.g., a text field), then <kbd>Enter</kbd> dismisses the popup, and the selected date(s) are shown in the associated widget.</li>
              <li>If the calendar is a static region on the page, then <kbd>Enter</kbd> confirms the selected date(s).</li>
            </ul>
          </li>
          <li><kbd>Escape</kbd> - in the case of a popup date picker, closes the widget without any action.</li>
        </ul>
        <p class="note">Navigation into the past is optional</p>
        <p class="note">
          Do not implement keyboard navigation schemes that would place more than one calendar day in the tab order at any time as this impacts the usability of keyboard navigation.
          For example, using HTML anchors for the gridcells places them all in the tab order impacting the usability of keyboard navigation.
        </p>
      </section>

      <section class="notoc">
        <h4>WAI-ARIA Roles, States, and Properties</h4>
        <ul>
           <li>
             The current month has a label representing the month and year.
             It is advisable to use a role <a href="#heading" class="role-reference">heading</a> but is not essential.
             This "label" should have a unique ID.
           </li>
           <li>If the author would like to ensure that a label is announced by a screen reader, as the label changes, include live region properties with the label element: <a href="#aria-live" class="property-reference">aria-live</a><code>="assertive"</code> and <a href="#aria-atomic" class="property-reference">aria-atomic</a><code>="true"</code>.</li>
           <li>The container for the day of week headers and numeric days of the week has a role of <a href="#grid" class="role-reference">grid</a>.</li>
           <li>The grid has an <a href="#aria-labelledby" class="property-reference">aria-labelledby</a> property with a value equivalent to the id of the label for the grid.</li>
           <li>Each name for the day of the week has a role <a href="#columnheader" class="role-reference">columnheader</a> and is not navigable via the keyboard.</li>
           <li>Each numeric day of the week has the role <a href="#gridcell" class="role-reference">gridcell</a>.</li>
           <li>When a day is selected its <a href="#aria-selected" class="state-reference">aria-selected</a> is set to <code>true</code>, otherwise it is set to <code>false</code> or removed.</li>
           <li>Changes in aria states, identified here, as well as focus, are clearly styled to show the user where their point of regard is and what days are selected.</li>
        </ul>
        <p>
          When the date picker is active a calendar day of the week always has focus.
          This can be achieved by setting the tabindex on that day as appropriate and then using script to give it focus.
          Alternatively, the grid container could set <a href="#aria-activedescendant" class="property-reference">aria-activedescendant</a> to the id of the currently focused gridcell.
          Keep in mind that older browsers may not support aria-activedescendant.
        </p>
      </section>

      <section class="notoc">
        <h4>Example</h4>
        <p class="note">
          Any examples referenced here that are hosted outside www.w3.org may have changed and may not accurately exemplify the guidance in this section.
          The APG task force is developing examples for APG version 1.1 that will be directly incorporated into the guide.
        </p>
        <ul>
          <li><a href="http://www.oaa-accessibility.org/examplep/datepicker1/" title="" target="_blank">Open Ajax Alliance Date picker</a></li>
          <li><a href="http://dojotoolkit.org/reference-guide/dijit/form/DateTextBox.html" target="_blank">Dojo/dijit</a></li>
        </ul>
      </section>
    </section>

    <section class="widget" id="dialog_modal">
      <h3>Dialog (Modal)</h3>
      <p> A <a href="#dialog" class="role-reference">dialog</a> is a window overlayed on the primary window.
      A modal dialog is designed to interrupt the user to, for example, prompt the user to confirm an action or enter information, and it traps or contains keyboard focus until the dialog is closed.
        ARIA has a special role for modal dialogs that convey a brief, important message to the user -- the <a href="#alertdialog" class="role-reference">alertdialog</a> ( See the <a href="#alertdialog">Alert Dialog</a> design pattern).
      </p>
      <section class="notoc">
        <h4>Keyboard Interaction</h4>
        <ul>
        <li><kbd>Tab</kbd>: Moves focus to the next focusable element inside the dialog. Pressing tab with focus on the last focusable element in the dialog moves focus to the first focusable element in the dialog. </li>
          <li><kbd>Shift + Tab</kbd>: Moves focus to the previous focusable element inside the dialog. Pressing shift-tab with focus on the first focusable element in the dialog moves focus to the last focusable element in the dialog. </li>
          <li><kbd>Escape</kbd>: Closes the dialog without taking any action. </li>
          <li> <kbd>Enter</kbd>: Serves as the default submit action key if if the primary purpose of the dialog is to gather information </li>
        </ul>
        <ul class="note">
          <li>If the current focus item has <kbd>Escape</kbd> key behavior, the press of the <kbd>Escape</kbd> will be handled by the current item and the user may have to press <kbd>Escape</kbd> an additional time to close the dialog.</li>
          <li> When the dialog is closed or cancelled focus should return to the element in the application which had focus before the dialog is invoked. This is usually the control which opened the dialog. </li>
          <li> When a modal dialog opens focus goes to the first focusable item in the dialog. Determining the first focusable item must take into account elements which receive focus by default (form fields and links) as well as items which may have a tabindex attribute with a positive value. </li>
        </ul>
      </section>

      <section class="notoc">
        <h4>WAI-ARIA Roles, States, and Properties</h4>
        <ul>
          <li>The element containing the dialog has a role of <a href="#dialog" class="role-reference">dialog</a>.</li>
          <li>The dialog box title is provided by either the <a href="#aria-label" class="property-reference">aria-label</a> or the <a href="#aria-labelledby" class="property-reference">aria-labelledby</a> property.</li>
          <li> The <a href="#aria-describedby" class="property-reference">aria-describedby</a> property may be set on the element with the <code>dialog</code> role to indicate which element or elements in the dialog contain content that describes the primary purpose or message of the dialog. Screen readers may automatically announce the specified description along with the dialog title and initially focused element when the dialog opens. </li>
        </ul>
      </section>

      <section class="notoc">
        <h4>Example</h4>
        <p class="note">
          Any examples referenced here that are hosted outside www.w3.org may have changed and may not accurately exemplify the guidance in this section.
          The APG task force is developing examples for APG version 1.1 that will be directly incorporated into the guide.
        </p>
        <ul>
          <li><a href="http://developer.yahoo.com/yui/examples/container/container-ariaplugin_clean.html" title="Using the ARIA Container Plugin" rel="nofollow" target="_blank">YUI dialogs -- use first two dialog buttons</a></li>
          <li><a href="http://www.oaa-accessibility.org/examplep/alertdialog1/" target="_blank" title="Example 2 - Alert example using a modal ARIA dialog box">Open Ajax Alliance (alertdialog)</a></li>
          <li><a href="http://archive.dojotoolkit.org/nightly/dojotoolkit/dijit/tests/test_Dialog.html" title="Dialog Widget Dojo Tests" target="_blank">Dojo nightly</a></li>
        </ul>
      </section>
    </section>

    <section class="widget" id="dialog_nonmodal">
      <h3> Dialog (Non-Modal)</h3>
      <p class="note">This section has not been updated since it was integrated from APG version 1.0 -- an APG task force review is pending.</p>

      <p>A dialog is a small application window that sits above the application and is designed to interrupt the current processing of an application in order to prompt the user to enter information or require a response (<a href="#dialog" class="role-reference">dialog</a>).</p>

      <p>
        A non-modal dialog is one which is displayed and focusable at the same time as the application which invoked it.
        Also like the modal dialog, focus via the tab and shift-tab key must be maintained within the dialog.
        However, a non-modal dialog should have a keyboard mechanism to return focus to the application while leaving the dialog open.
      </p>

      <section class="notoc">
        <h4>Keyboard Interaction</h4>
        <ul>
          <li><kbd>Escape</kbd> cancels the dialog without taking any action.</li>
          <li><kbd>Enter</kbd> submits any data gathered in the dialog.</li>
          <li><kbd>F6</kbd> is the recommended key to move focus between the application and an open non-model dialog.</li>
        </ul>
        <p><strong>Notes:</strong></p>
        <ul>
          <li>The mouse user may click on either the application or the dialog to change focus between the two.</li>
          <li>In a Web application the non-modal dialog is usually always displayed above the application page, rather than in a separate browser window but that is not a requirement.</li>
          <!-- Removed because drag and drop is deprecated
          <li>This dialog box is draggable by the mouse user and an equivalent behavior (<a href="#draganddrop" class="design-pattern-reference">Drag &amp; Drop</a>) should be offered to the keyboard only user.</li>
          -->
          <li>
            Authors should take care when using <kbd>Enter</kbd> to trigger default actions since <kbd>Enter</kbd> might be connected to and trigger some other user interface element, or it might trigger the focused element.
            Authors should ensure that <kbd>Enter</kbd> activates only the widget they intend.
          </li>
        </ul>
      </section>

      <section class="notoc">
        <h4>WAI-ARIA Roles, States, and Properties</h4>
        <p><a href="#dialog_modal">See Dialog (Modal).</a></p>
      </section>

      <section class="notoc">
        <h4>Example</h4>

        <p class="note">
          Any examples referenced here that are hosted outside www.w3.org may have changed and may not accurately exemplify the guidance in this section.
          The APG task force is developing examples for APG version 1.1 that will be directly incorporated into the guide.
        </p>
        <p><a href="http://archive.dojotoolkit.org/nightly/dojotoolkit/dojox/layout/tests/test_FloatingPane.html" title="dojox.layout.FloatPane - a crude non-modal Floating Window" target="_blank">Experimental dojo floating non-modal pane</a></p>
      </section>
    </section>

    <section class="widget" id="dialog_tooltip">
      <h3 > Dialog (Tooltip) </h3>
      <p class="note">This section has not been updated since it was integrated from APG version 1.0 -- an APG task force review is pending.</p>

      <p>A tooltip dialog is a modal dialog that is rendered near the invoking element and visually connected via a cartoon bubble-like protrusion.  It is displayed when the mouse passes over or rests on that element.</p>

      <section class="notoc">
        <h4>Keyboard Interaction:</h4>
        <ul>
          <li><kbd>Escape</kbd> The tooltip dialog is closed by pressing the escape key when focus is within the dialog, mouse clicking on a close icon, or mouse clicking outside of the dialog onto the application.</li>
          <li><kbd>Tab</kbd> Focus must be held within the dialog until it is cancelled or submitted. As the user presses tab to move within items in the dialog, pressing tab with focus on the last focusable item in the dialog will move focus back to the first focusable item in the dialog.</li>
          <li><kbd>Shift + Tab</kbd> Likewise, if the user is shift-tabbing through elements in the dialog, pressing shift-tab with focus on the first focusable item in the dialog will move focus to the last item in the dialog.</li>
        </ul>
        <p class="note">It is modal because focus is trapped within the dialog as the user navigates via the <kbd>Tab</kbd> and <kbd>Shift + Tab</kbd> key.</p>
        <p class="note">Unlike a true modal dialog, the user can click outside of the dialog, however in that case the tooltip dialog is immediately closed.</p>
        <p class="note">A tooltip dialog can not be moved/dragged.</p>
        <p class="note">Other than the close and move behavior, all other behaviors of a modal dialog are implemented by the tooltip dialog.</p>
      </section>

      <section class="notoc">
        <h4>WAI-ARIA Roles, States, and Properties</h4>
        <p><a href="#dialog_modal">See Dialog (Modal).</a></p>
      </section>

      <section class="notoc">
        <h4>Example</h4>
        <p class="note">Any examples referenced here that are hosted outside www.w3.org may have changed and may not accurately exemplify the guidance in this section. The APG task force is developing examples for APG version 1.1 that will be directly incorporated into the guide.</p>
        <p><a href="http://archive.dojotoolkit.org/nightly/dojotoolkit/dijit/tests/test_TooltipDialog.html" title="TooltipDialog Widget Tests" target="_blank">Dojo nightly</a></p></td>
      </section>
    </section>

    <section class="widget" id="grid">
      <h3>Grid (Simple Data Tables)</h3>
      <p class="note">This section has not been updated since it was integrated from APG version 1.0 -- an APG task force review is pending.</p>

      <p>
        Unlike an HTML table, which is display only, a grid presents tabular data in rows and columns that are navigable via the keyboard, and allows for cells to be selected in the grid.
        The user moves focus through each data cell having a role of gridcell, through the use of arrow keys.
        Each column has an associated element with the role columnheader.
        Data cells carry the role gridcell.
        A grid may also contain hierarchical rows.
        In this case the role of the grid container should be treegrid rather than grid.
        This design pattern, and corresponding examples, reflect a basic two-dimensional grid without grids embedded within a gridcell.
      </p>

      <p>
        WAI-ARIA grids are not meant to replace the full functionality of a table.
        Consequently, there may be instances when you need to have cells span multiple columns or rows for which WAI-ARIA does not provide semantics.
        This can be achieved by overlaying grid and gridcell semantics onto an HTML table to provide appropriate column and row span semantics.
        Authors should ensure that headers are properly marked using a native header tag or WAI-ARIA columnheader or rowheader semantics.
        The connection between gridcell and header can be achieved using standard HTML attribute header.
        In HTML, multiple column or row headers for one data cell can be identified through the use of a space separated list of header ids in the headers attribute.
      </p>

      <p>
        If a WAI-ARIA grid is not overlaid on a table, authors should mark the rowheader, columnheader, and gridcell roles on the appropriate elements.
        For gridcells that span multiple columns or have multiple headers, the author should apply the aria-labelledby property to the cell to the space delimited list of corresponding row or column header element IDs.
        Gridcells that span multiple rows or columns should be reflected in the keyboard navigation.
      </p>

      <p>If a grid contains editable data, it should have both an editable mode and a navigation  mode.</p>

      <section class="notoc">
        <h4>Keyboard Interaction</h4>
        <p>There are two modes of keyboard interaction, namely, navigation mode and actionable mode.</p>
        <p>Navigation Mode (Read-Only) is the default mode, and allows quick and intuitive navigation around the grid.</p>
        <ul>
          <li>The first <kbd>Tab</kbd> into the grid moves focus to the   first cell of the first row. </li>
          <li>The second <kbd>Tab</kbd> leaves the grid and moves focus to the next   tabbable item on the page. </li>
          <li>Subsequent <kbd>Tab</kbd>: Once focus has been moved inside the grid,   subsequent tab presses that re-enter the grid shall return focus to the cell that last   held focus. </li>
          <li>Right/Left arrow keys navigate through the columns. There is no   wrap at the end or beginning of columns. </li>
          <li>Up/Down arrow keys navigate through the rows. There is no wrap   at the first or last rows. </li>
          <li><kbd>Home</kbd> moves the focus to the first cell of the current row. </li>
          <li><kbd>End</kbd> moves the focus to the last cell in the current row. </li>
          <li><kbd>Page Up</kbd> moves the focus to the first cell in the current   column </li>
          <li><kbd>Page Down</kbd> moves the focus to the last cell in the current   column </li>
          <li>Selecting Cells
            <ul>
              <li><kbd>Control + Space</kbd> selects the current column. </li>
              <li><kbd>Shift + Space</kbd> selects the current row. </li>
              <li><kbd>Control + A</kbd> selects the entire grid. </li>
              <li><kbd>Shift + Arrow</kbd> selects contiguous cells. </li>
              <li><kbd>Shift + F8</kbd> Allows additional cells to be added to a   previous selection to accomplish non-contiguous selection. </li>
            </ul>
            <p class="note">See <a href="#aria_ex_widget">Global Recommendations</a> for information on cut, copy and paste. </p>
          </li>
          <li><kbd>Enter</kbd> or <kbd>F2</kbd> pressed while focus is on a cell containing an actionable item enters Actionable Mode (see following).</li>
          <li>Optionally, alphanumeric keys pressed while focus is on an actionable item enters Actionable Mode. Focus remains on the actionable item that has focus. </li>
        </ul>
        <p>Actionable Mode (Interactive) allows interaction with other   objects that might be found in the grid cells such as edit fields, links,  menu buttons, and so on.</p>
        <ul>
          <li><kbd>Tab</kbd> moves to the next actionable item in the grid and stays within the grid wrapping at the bottom. In this mode each tabbable object in each cell of the grid can be reached with the <kbd>Tab</kbd> key. If multiple   tabbable items are located inside a single grid cell, <kbd>Tab</kbd> stops at each   one. When the last tabbable item in a cell is reached the next <kbd>Tab</kbd> moves to   the next tabbable item in the grid, wrapping at the last tabbable item in the   grid.</li>
          <li><kbd>Shift + Tab</kbd> moves to the previous actionable (tabbable) item   in the grid and stays within the grid, wrapping at the top. </li>
          <li><kbd>Escape</kbd> exits Actionable mode (by which the user may enter text or perform an action to complete a operation) and returns to Navigation Mode (where the user is allowed to move focus among elements). If a widget is in the current grid cell that also uses the <kbd>Escape</kbd> key, then it should cancel the event propagation. A subsequent press of the <kbd>Escape</kbd> key returns focus to the parent widget.</li>
        </ul>
        <p><em>Option</em>: the author may choose to enable 'auto action' on a cell in order to avoid having to press <kbd>Enter</kbd> or <kbd>F2</kbd> a second time to activate the default behavior of the object contained in a cell. For example, if the cell contains a single link the author may want to have enter follow the link rather than just move focus to it. This auto action mode should be configurable on a per cell basis as its utility is dependent on each cell's content. For example, if the cell contains multiple links, auto action should be disabled as its behavior would be ambiguous.   </p>
        <p><em>Option</em>: the author may choose to implement <kbd>Enter</kbd> or <kbd>F2</kbd> as a toggle such that pressing these keys multiple times will enter and exit actionable mode. Opinion was divided on this point. Some thought this would be confusing while others found it intuitive. </p>
        <p class="note">It is recommended the developer use different styling for the selection when the grid is not focused (hint: non-active selection is   often shown with a lighter background color). </p>
      </section>

      <section class="notoc">
        <h4>WAI-ARIA Roles, States, and Properties</h4>
        <ul>
          <li>The DOM representation of the grid should follow the HTML DOM structure,   although it will be possible to use <a href="#aria-owns" class="property-reference">aria-owns</a> to add a row or table cell. This   is an edge case and may not be supported by assistive technologies. </li>
          <li>The grid container should have a role of <a href="#grid" class="role-reference">grid</a>. </li>
          <li>The data cells should have a role of <a href="#gridcell" class="role-reference">gridcell</a>.</li>
          <li>Each row should be clearly marked using a <code>&lt;TR&gt;</code> from HTML and by using a role of <a href="#row" class="role-reference">row</a>.</li>
          <li>Column and row headers may be represented by a <code>&lt;TH&gt;</code> if you are using an HTML   table or you may explicitly use an aria role of <a href="#columnheader"  class="role-reference">columnheader</a> and <a href="#rowheader"  class="role-reference">rowheader</a> respectively.</li>
          <li>Whenever a <a href="#gridcell" class="role-reference">gridcell</a> is selected, set <code>aria-selected=&quot;true&quot;</code>. </li>
          <li>Whenever a row is selected, set its role to <a href="#row" class="role-reference">row</a> and its   <code>aria-selected=&quot;true&quot;</code> allowing an AT to quickly determine that the entire row is selected. </li>
          <li>By default a grid is considered to be editable, meaning all gridcells are editable. Should you want to make a grid read-only, set     <code>aria-readonly=&quot;true&quot;</code> on the document element having a <code>role=&quot;grid&quot;</code>. This     will make all grid cells read-only.     To override the read-only status on an individual grid cell, set its <span class="property-reference">aria-readonly</span> property to false. </li>
        </ul>
      </section>

      <section class="notoc">
        <h4>Example</h4>
        <p class="note">Any examples referenced here that are hosted outside www.w3.org may have changed and may not accurately exemplify the guidance in this section. The APG task force is developing examples for APG version 1.1 that will be directly incorporated into the guide.</p>
        <ul>
          <li><a href="http://www.oaa-accessibility.org/examplep/grid1/" title="Grid Example: Reimbursement Form" target="_blank" rel="nofollow">Travel form (Open Ajax Alliance)</a></li>
          <li><a href="http://www.oaa-accessibility.org/examplep/grid2/" title="Grid: Email Application" target="_blank" rel="nofollow">Email client (Open Ajax Alliance)</a></li>
        </ul>
      </section>
    </section>

    <section class="widget" id="sortablegrid">
      <h3>Actionable, Sortable Column Header in a Grid</h3>
      <p class="note">This section has not been updated since it was integrated from APG version 1.0 -- an APG task force review is pending.</p>

      <p>An example of a grid whose headers are sortable in either ascending or descending order based on the name in the grid column headers.</p>
      <p>
        This design pattern matches that of the <a href="#grid" class="widget-description">grid design pattern</a> where, specifically, the author has included use of the arrow keys to permit navigation to the row or column headers that contain a button for sorting the rows of the table.
        Sorting is based on the data cell contents in the column being sorted, the name in the column header, and whether the contents of the column are sorted in ascending or descending order.
        As the order of the cells change in the column the corresponding rows move in position with respect to that sort.
      </p>

      <section class="notoc">
        <h4>Keyboard Interaction</h4>
        <p>Keyboard navigation is identical to grid with the exceptions that: arrow key navigation includes the headers; you are not required to enter actionable mode to toggle the sort of a row or column when on the corresponding header; and content selection does not affect the selected state of row or column headers.</p>
        <p>Simply pressing the space bar while focus is on a row or column header toggles the ascending/descending sort of the corresponding row or column.</p>
        <p class="note">It is recommended the developer use different styling for the selection when the grid is not focused (hint: non-active selection is often shown with a lighter background color).</p>
      </section>

      <section class="notoc">
        <h4>WAI-ARIA Roles, States, and Properties</h4>
        <ul>
          <li>
            The same as the grid design pattern with the exception that each row or column header, signified by a role of <a href="#columnheader" class="role-reference">columnheader</a> and <a href="#rowheader" class="role-reference">rowheader</a> respectively, has an <a href="#aria-sort" class="property-reference">aria-sort</a> value that reflects the current state for sort for the associated row or column.
            If another row or column header adjusts the sort of the grid the remaining row or column header aria-sort values must reflect their sorting impact on the grid.
          </li>
        </ul>
      </section>

      <section class="notoc">
        <h4>Example</h4>
        <p class="note">Any examples referenced here that are hosted outside www.w3.org may have changed and may not accurately exemplify the guidance in this section. The APG task force is developing examples for APG version 1.1 that will be directly incorporated into the guide.</p>
        <ul>
          <li><a href="http://www.oaa-accessibility.org/examplep/grid2/" title="Grid: Email Application" target="_blank" rel="nofollow">Grid Email Application sortable by column headers</a></li>
        </ul>
      </section>
    </section>

    <section class="widget" id="landmarks">
      <h3 > Landmark Navigation </h3>
      <p class="note">This section has not been updated since it was integrated from APG version 1.0 -- an APG task force review is pending.</p>

      <section class="notoc">
        <h4>Keyboard Interaction</h4>
      </section>

      <section class="notoc">
        <h4>WAI-ARIA Roles, States, and Properties</h4>
        <p>Provide the appropriate landmark for the role attribute. See the <a href="#kbd_layout_landmark_XHTML">section describing landmark use</a>.</p>
      </section>

      <section class="notoc">
        <h4>Example</h4>
        <p class="note">Any examples referenced here that are hosted outside www.w3.org may have changed and may not accurately exemplify the guidance in this section. The APG task force is developing examples for APG version 1.1 that will be directly incorporated into the guide.</p>
        <ul>
          <li><a href="http://juicystudio.com/article/examining-wai-aria-document-andmark-roles.php" title="Examining WAI-ARIA Document Landmark Roles" target="_blank" rel="nofollow">Juicy Studio</a> -- real world example </li>
          <li><a href="http://www.oaa-accessibility.org/" title="Web Content Accessibility Guidelines 2.0 Ruleset" target="_blank" rel="nofollow">Open Ajax Alliance -- another real world example</a></li>
        </ul>
      </section>
    </section>

    <section class="widget" id="link">
      <h3>Link</h3>

      <p>A <a href="#link" class="role-reference">link</a> widget provides an interactive reference to a resource either locally in the application or to an external resource.</p>
      <p class="note">Authors are strongly encouraged to use a native host language link element, such as an HTML <code>&lt;A&gt;</code> element with <code>href</code> attribute. As with other WAI-ARIA widget roles, applying the link role to an element will not cause browsers to enhance the element with standard link behaviors such as navigation to the link target or context menu actions. Providing these features of the element is the author's responsibility.</p>

      <section class="notoc">
        <h4>Keyboard Interaction</h4>

        <ul>
          <li><kbd>Enter</kbd> executes the link and moves focus to the link target.</li>
          <li><kbd>Shift + F10</kbd> opens associated context menu.</li>
        </ul>
      </section>

      <section class="notoc">
        <h4>WAI-ARIA Roles, States, and Properties</h4>
          <ul>
            <li>The element containing the link text has role of <a href="#link" class="role-reference">link</a>.</li>
          </ul>
      </section>

      <section class="notoc">
        <h4>Example</h4>
        <ul>
          <li><a href="examples/link/link.html">Link role examples</a></li>
        </ul>
      </section>
    </section>

    <section class="widget" id="Listbox">
      <h3>Listbox</h3>

      <p>
        A <a href="#listbox" class="role-reference">listbox</a> widget allows a user to select one or more items from a list of options.
        A listbox that allows a single option to be chosen is a single-select listbox; one that allows multiple options to be selected is a multi-select listbox.
      </p>
      <p>
        The contents of <code>option</code> elements in a <code>listbox</code> are reduced by browsers to static text strings that become the accessible names of the options.
        So, <code>options</code> in a <code>listbox</code> should not contain interactive elements, such as links, buttons, or checkboxes.
        To create a list of interactive elements, see the <a href="#grid">grid</a> pattern.
      </p>
      <p>
      Authors should avoid creating options with very long names.
       Each option name is spoken by a screen reader as a single unit of speech when the user navigates the list.
       When a large amount information is spoken as the result of a single key press, it can be difficult to understand.
      If the speaking of an option is interrupted, the user will typically have to re-read the entire option.
        And, if the user does not understand what is spoken, re-reading of a listbox option name by character, word, or phrase may be a difficult operation for some screen reader users because the screen reader is in an interactive mode, rather than a reading mode, when operating a widget like a listbox.
      </p>
      <p>
        Authors should also avoid creating sets of options where each option name starts with the same word or phrase.
        Otherwise, scrolling through the list to find a specific option becomes inordinately time consuming for a screen reader user who must listen to that word or phrase repeated before hearing what is unique about each option.
        For example, if a listbox for choosing a city were to contain options where each city name were preceded by a country name, and if many cities were listed for each country, a screen reader user would have to listen to the country name before hearing each city name.
        In such a scenario, it would be better to have 2 list boxes, one for country and one for city.
      </p>

      <section class="notoc">
        <h4>Keyboard Interaction</h4>
        <ul>
          <li> When a single-select listbox receives focus:
            <ul>
              <li>If none of the options are selected before the listbox receives focus, the first option receives focus. The author may choose to have the first option automatically selected. </li>
              <li>If an option is selected before the listbox receives focus, focus is set on the selected option. </li>
            </ul>
          </li>
          <li>When a multi-select listbox receives focus:
            <ul>
              <li>If none of the options are selected before the listbox receives focus, focus is set on the first option. The option should not be selected when it receives focus.</li>
              <li>If one or more options are selected before the listbox receives focus, focus is set on the first option in the list that is selected.</li>
            </ul>
          </li>
          <li><kbd>Up Arrow</kbd> and <kbd>Down Arrow</kbd>: Move focus to the previous and next option, respectively. If it is a single-select listbox, the selection state moves with the focus.</li>
           <li><kbd>Home</kbd> and <kbd>End</kbd> (Optional): Move focus to first and last option, respectively. If it is a single-select listbox, the selection state moves with the focus. Strongly recommended for lists with more than five options.</li>
          <li>Type-ahead is strongly recommended for all lists, but  essential for long lists (typically more than five options):
            <ul>
              <li>Type a character: focus moves to the next item with a name that starts with the typed character.</li>
              <li>Type multiple characters in rapid succession: focus moves to the next item with a name that starts with the string of characters typed.</li>
            </ul>
          </li>
          <li><strong>Multiple Selection</strong>:
          Authors may implement either of two interaction models to support multiple selection: a recommended model that does not require the user to hold a modifier key, such as <kbd>Shift</kbd> or <kbd>Control</kbd>, while navigating the list
          or an alternative model that does require modifier keys to be held while navigating in order to avoid losing selection states.
            <ul>
              <li>Recommended selection model -- holding modifier keys is not necessary:
                <ul>
                  <li><kbd>Space</kbd>: changes the selection state of the focused option .</li>
                  <li><kbd>Shift + Up Arrow</kbd> and <kbd>Shift + Down Arrow</kbd> (optional): move focus to and select the previous and next option, respectively.</li>
                  <li><kbd>Shift + Space</kbd> (Optional): selects contiguous items from the last   selected item to the current item. </li>
                  <li><kbd>Control + Shift + Home</kbd> (Optional): selects the option with focus and all options up to the beginning of the list.</li>
                  <li><kbd>Control + Shift + End</kbd> (Optional): selects the option with focus and all options down to the end of the list.</li>
                  <li><kbd>Control + A</kbd> (Optional): selects all options in the list.</li>
                </ul>
              </li>
              <li>Alternative selection model -- modifier keys must be held down to maintain selected states when navigating):
                <ul>
                  <li><kbd>Shift + Up Arrow</kbd> and <kbd>Shift + Down Arrow</kbd>: move focus to and select the previous and next option, respectively.</li>
                  <li><kbd>Control + Up Arrow</kbd> and <kbd>Control + Down Arrow</kbd>: Without changing the selection state, move focus to the previous and next option, respectively. </li>
                  <li><kbd>Control + Space</kbd> Changes the selection state of the focused option. </li>
                  <li><kbd>Up Arrow</kbd> and <kbd>Down Arrow</kbd>: Remove all selected states and move focus to the previous and next option, respectively. </li>
                  <li><kbd>Home</kbd> and <kbd>End</kbd> (Optional): Remove all selected states and move focus to the first and last option, respectively. </li>
                  <li><kbd>Shift + Space</kbd> (Optional): selects contiguous items from the last   selected item to the current item. </li>
                  <li><kbd>Control + Shift + Home</kbd> (Optional): selects the option with focus and all options up to the beginning of the list.</li>
                  <li><kbd>Control + Shift + End</kbd> (Optional): selects the option with focus and all options down to the end of the list.</li>
                  <li><kbd>Control + A</kbd> (Optional): selects all options in the list.</li>
                </ul>
              </li>
            </ul>
          </li>
        </ul>
        <ol class="note">
        <li>If the ability to select or deselect all options may be commonly needed, it is recommended that the author add separate controls to perform these actions. </li>
        <li>Focus (the active element) is different from the selected state. See <a href="#focus_vs_selection">to be written</a>. </li>
        <li>The listbox role supports the <a class="property-reference" href="#aria-activedescendant">aria-activedescendant</a> property, which provides an alternative to moving DOM focus among options when scrolling. For details, see <a href="#using_activedescendant">to be written</a>. </li>
        </ol>
      </section>

      <section class="notoc">
        <h4>WAI-ARIA Roles, States, and Properties</h4>
        <ul>
          <li>An element that contains or owns all the listbox options has role <a href="#listbox" class="role-reference">listbox</a>.</li>
          <li>Each option in the listbox has role <a href="#option" class="role-reference">option</a> and is a DOM  descendant of the element with role <code>listbox</code> or is referenced by an <a href="#aria-owns" class="property-reference">aria-owns</a> property on the listbox element.</li>
          <li>If the listbox is not part of another widget, then it has a visible label referenced by <a href="#aria-labelledby" class="property-reference">aria-labelledby</a> on the element with role <code>listbox</code>.</li>
          <li>The selected option has <a href="#aria-selected" class="property-reference">aria-selected</a> set to <code>true</code>. </li>
          <li>if the listbox supports multiple selection:
          <ul>
          <li> The element with role <code>listbox</code> has <a href="#aria-multiselectable" class="property-reference">aria-multiselectable</a> set to <code>true</code>. </li>
          <li>All selected options have <a href="#aria-selected" class="state-reference">aria-selected</a> set to <code>true</code>. </li>
          <li>All options that are not selected have <a href="#aria-selected" class="state-reference">aria-selected</a> set to <code>false</code>. </li>
          </ul>
          <li>If the complete set of available options is not present in the DOM due to dynamic loading as the user scrolls, their <a href="#aria-setsize" class="property-reference">aria-setsize</a> and <a href="#aria-posinset" class="property-reference">aria-posinset</a> attributes are set appropriately. </li>
          </li>
        </ul>
      </section>

      <section class="notoc">
        <h4>Example</h4>
        <p class="ednote">Add link to example</p>
      </section>
    </section>

    <section class="widget" id="menu"><h3>Menu or Menu bar</h3>
      <p>
        A <a href="#menu" class="role-reference">menu</a> is a widget that offers a list of choices to the user, such as a set of actions or functions.
        A menu is usually opened, or made visible, by activating a <a href="#menubutton">menu button</a>, choosing an item in a menu that opens a sub menu, or by invoking a command, such as <kbd>Shift + F10</kbd> in Windows, that opens a context specific menu.
        When a user activates a choice in a menu, the menu usually closes unless the choice opened a submenu.
      </p>

      <p>
        A menu that is visually persistent is a <a href="#menubar" class="role-reference">menubar</a>.
        A menubar is typically horizontal and is often used to create a menu bar similar to those found near the top of the window in many desktop applications, offering the user quick access to a consistent set of commands.
      </p>

      <p>A common convention for indicating that a menu item launches a dialog box is to append &quot;&#8230;&quot; (ellipsis) to the menu item label, e.g., &quot;Save as &#8230;&quot;.</p>

      <section class="notoc">
        <h4>Keyboard Interaction</h4>
        <p>When a menu opens and its items are arranged vertically:</p>
        <ul>
          <li>Keyboard focus is placed on the first item. All items in a menu are focusable as described in <a href="#kbd_general_within"></a>.</li>
          <li><kbd>Enter</kbd> and optionally <kbd>Space</kbd>: activate the menu item with focus (perform the  command or open the submenu associated with the menu item). </li>
          <li><kbd>Down Arrow</kbd> and <kbd>Up Arrow</kbd>: move focus to the next and previous items, respectively, optionally wrapping from last to first and vice versa. </li>
          <li><kbd>Home</kbd> and <kbd>End</kbd>: If arrow key wrapping is not supported, move focus to first and last items.</li>
          <li><kbd>Right Arrow</kbd>: Perform the first of the following actions that applies:
            <ul>
              <li>If the menu item with focus opens a submenu, open the submenu and place focus on the first item in the submenu. </li>
              <li>If the menu item with focus is contained in a submenu opened from an item in a menubar, close the current menu and open the submenu associated with the next item in the menubar that has an associated submenu. </li>
              <li>Either move focus to the next item in the current menu or do nothing. </li>
            </ul>
          </li>
          <li><kbd>Left Arrow</kbd>: Perform the first of the following actions that applies:
            <ul>
              <li>If the menu item with focus is contained in a submenu opened from an item in a menubar, close the current menu and open the submenu associated with the previous item in the menubar that has an associated submenu. </li>
              <li>If the menu item with focus is contained in a submenu, close the current menu and place focus on the menu item from which the submenu was opened. </li>
              <li>Either move focus to the previous item in the current menu or do nothing. </li>
            </ul>
          </li>
          <li>Any key that corresponds to a printable character: Move focus to   the next menu item in the current menu whose label begins with that printable character. </li>
          <li><kbd>Escape</kbd>: Close the menu and return focus to   the element or context, e.g., menu button or parent menu item, from which the menu was opened. </li>
          <li><kbd>Tab</kbd>: Close the menu and all open parent menus and move focus to the next element in the tab sequence.</li>
          <li><kbd>Shift + Tab</kbd>: Close the menu and all open parent menus and move focus to the previous element in the tab sequence.</li>
        </ul>
        <ol class="note">
          <li>The keyboard behaviors of a menubar are the same as other menus except that a menubar is typically visually persistent so the first item is in the tab sequence and <kbd>Escape</kbd>, <kbd>Tab</kbd>, and <kbd>Shift + Tab</kbd> do not close it. </li>
          <li>If the items in a menu or menubar are arranged horizontally:
            <ol>
              <li> <kbd>Right Arrow</kbd> performs as <kbd>Down Arrow</kbd> is described above and vice versa. </li>
              <li> <kbd>Left Arrow</kbd> performs as <kbd>Up Arrow</kbd> is described above and vice versa. </li>
            </ol>
          </li>
          <li>Disabled menu items should be focusable but can not be activated. </li>
          <li>A <a href="#separator" class="role-reference">separator</a> in a menu is not focusable or interactive.</li>
          <li>If a menu is opened or a menubar receives focus as a result of a context action, <kbd>Escape</kbd> may return focus to   the invoking context. For example, a rich text editor may have a menubar that receives focus when a shortcut key, e.g., <kbd>alt + F10</kbd>, is pressed while editing. In this case, <kbd>Escape</kbd> may return focus to the editor. </li>
        </ol>
      </section>

      <section class="notoc">
        <h4>WAI-ARIA Roles, States, and Properties</h4>
        <ul>
          <li>A menu is a container of items that represent choices. The element serving as the menu has a role of either <a href="#menu" class="role-reference">menu</a> or   <a href="#menubar" class="role-reference">menubar</a>. </li>
          <li>The items contained in a menu are child elements of the containing menu or menubar and have any of the following roles:
            <ul>
              <li><a href="#menuitem" class="role-reference">menuitem</a></li>
              <li><a href="#menuitemcheckbox" class="role-reference">menuitemcheckbox</a></li>
              <li><a href="#menuitemradio" class="role-reference">menuitemradio</a></li>
            </ul>
          </li>
          <li>One of the following approaches is used to enable scripts to move focus among items in a menu as described in <a href="#kbd_general_within"></a>:
            <ul>
              <li>The menu container has <code>tabindex</code> set to <code>-1</code> or <code>0</code> and <a href="#aria-activedescendant" class="property-reference">aria-activedescendant</a> set to the ID of the focused item. </li>
              <li>Each item in the menu has <code>tabindex</code> set to <code>-1</code>, except in a menubar, where the first item has <code>tabindex</code> set to <code>0</code>. </li>
            </ul>
          </li>
          <li>If activating a <a href="#menuitem" class="role-reference">menuitem</a> opens a submenu, the menuitem has <a href="#aria-haspopup" class="property-reference">aria-haspopup</a> set to <code>true</code>. </li>
          <li>When a <a href="#menuitemcheckbox" class="role-reference">menuitemcheckbox</a> or <a href="#menuitemradio" class="role-reference">menuitemradio</a> is checked, <a href="#aria-checked" class="property-reference">aria-checked</a> is set to <code>true</code>. </li>
          <li>When a menu item is disabled, <a href="#aria-disabled" class="state-reference">aria-disabled</a> is set to <code>true</code>.</li>
          <li>Items in a menu may be divided into groups by placing an element with a role of <a href="#separator" class="role-reference">separator</a> between groups. For example, this technique should be used when a menu contains a set of <a href="#menuitemradio" class="role-reference">menuitemradio</a> items. </li>
          <li>All <a href="#separator" class="role-reference">separators</a> should have <a href="#aria-orientation" class="property-reference">aria-orientation</a> consistent with the separator's orientation. </li>
        </ul>
        <p class="note">If <a href="#aria-owns" class="property-reference">aria-owns</a> is set on the menu container to include elements that are not DOM children of the container, those elements will appear in the reading order in the sequence they are referenced and after any items that are DOM children. Scripts that manage focus need to ensure the visual focus order matches this assistive technology reading order. </p>
      </section>

      <section class="notoc">
        <h4>Example</h4>
        <p class="note">Any examples referenced here that are hosted outside www.w3.org may have changed and may not accurately exemplify the guidance in this section. The APG task force is developing examples for APG version 1.1 that will be directly incorporated into the guide.</p>

        <ul>
          <li><a href="http://www.oaa-accessibility.org/examplep/menubar1/" title="Menubar" target="_blank">Open Ajax Alliance Menu bar</a></li>
          <li><a href="http://www.oaa-accessibility.org/examplep/menubar2/" title="Menubar: ARIA CSS Selectors" target="_blank">Open Ajax Alliance Menu bar using CSS selectors</a></li>
        </ul>
      </section>
    </section>

    <section class="widget" id="menubutton"><h3>Menu Button</h3>
      <p>A menu button is a <a href="#button">button</a> that opens a <a href="#menu">menu</a>. It is often styled as a typical push button with a downward pointing arrow or triangle to hint that activating the button will display a menu.</p>

      <section class="notoc">
        <h4>Keyboard Interaction</h4>
        <ul>
          <li>With focus on the button:
            <ul>
              <li><kbd>Space</kbd> and <kbd>Enter</kbd>: open the menu and place focus on the first menu item. </li>
              <li>(Optional) <kbd>Down Arrow</kbd>: opens the menu and moves focus to the first menu item. </li>
            </ul>
          </li>
          <li>The keyboard behaviors needed after the menu is open are described in <a href="#menu"></a>.</li>
        </ul>
      </section>

      <section class="notoc">
        <h4>WAI-ARIA Roles, States, and Properties</h4>
        <ul>
           <li>The element that opens the menu has role <a href="#button" class="role-reference">button</a>.</li>
           <li>The element with role <code>button</code> has <a href="#aria-haspopup" class="property-reference">aria-haspopup</a> set to <code>true</code>.</li>
           <li>The roles, states, and properties needed for the menu opened by the button are described in <a href="#menu"></a>. </li>
        </ul>
      </section>

      <section class="notoc">
        <h4>Example</h4>
        <p class="note">Any examples referenced here that are hosted outside www.w3.org may have changed and may not accurately exemplify the guidance in this section. The APG task force is developing examples for APG version 1.1 that will be directly incorporated into the guide.</p>
        <ul>
          <li><a href="examples/menu-button/menu-button-1.html">Menu button with popup menu for actions</a></li>
          <li><a href="examples/menu-button/menu-button-2.html">Menu button with popup menu for links</a></li>
      </section>
    </section>

    <section class="widget" id="popuphelp">
      <h3>Popup Help (aka Bubble Help)</h3>
      <p class="note">This section has not been updated since it was integrated from APG version 1.0 -- an APG task force review is pending.</p>

      <p>
        Popup Help contains more descriptive, or actionable, help-like text and elements.
        It may contain, and was designed to handle, interactive elements such as a button, link, or text field.
        It is essentially a Popup Menu with un-necessary keystrokes turned off.
        The key sequence for posting Popup Help was to take advantage of F1's tie to the Help paradigm (F1 calls up application Help for example).
      </p>

      <section class="notoc">
        <h4>Keyboard Interaction</h4>
        <ul>
          <li><kbd>Control + F1</kbd>
            <ul>
              <li>Posts the Popup Help widget. </li>
              <li>Input focus is placed on the first interactive element in the Popup Help. </li>
              <li class="note">Control F1 is used by IE to "Display a help dialog box". In IE7 and IE8 <code>event.cancelBubble=true;</code> and <code>event.returnValue=false;</code> will allow the re-purposing of keys used by the browser. In the case of IE6, you can not stop the bubble up of keys used by the browser, but can stop the bubble up to the OS. In the case of Firefox and other standard compliant browsers, <code>event.stopPropagation();</code> and <code>event.preventDefault();</code> will re-purpose the keys. </li>
              <li class="note">With the exception of Control F1 to bring up Popup Help this widget is very similar to <a href="#dialog_modal">Dialog (Modal)</a> and/or <a href="#dialog_nonmodal">Dialog (Non-Modal)</a> and/or <a href="#dialog_tooltip">Dialog (tooltip)</a> described elsewhere in this document. </li>
            </ul>
          </li>
          <li><kbd>Esc</kbd>
            <ul>
              <li>Causes no menu action and dismisses Popup Help. </li>
              <li>Input focus is returned to the element, or widget the Popup Help was invoked from. </li>
              <li>Pressing <kbd>Enter</kbd> when input focus is on the "X" glyph acts the same as pressing <kbd>Esc</kbd>. </li>
            </ul>
          </li>
          <li><kbd>Tab</kbd>
            <ul>
              <li>One of the following occurs:
                <ul>
                  <li>Modal behavior
                    <ul>
                      <li>Moves input focus between elements in the Popup Help's tabbing order.
                        <ul>
                          <li>Input focus stays in the Popup Help until one of the following occurs:
                            <ul>
                              <li><kbd>Esc</kbd> is pressed. </li>
                              <li><kbd>Enter</kbd> is pressed when input focus is on an interactive widget/element. </li>
                            </ul>
                          </li>
                        </ul>
                      </li>
                    </ul>
                  </li>
                  <li>Non-Modal behavior
                    <ul>
                      <li>Moves input focus to the next tabbable element in the tabbing order if the following applies:
                        <ul>
                          <li>Popup Help is posted. </li>
                          <li>It contains no tab navigable elements in it. </li>
                        </ul>
                      </li>
                    </ul>
                  </li>
                </ul>
              </li>
            </ul>
          </li>
          <li><kbd>Shift + Tab</kbd>
            <ul>
              <li>As with other keyboard conventions described here, the <kbd>Shift + Tab</kbd> has the effect of moving the focus up rather than down and follows the same conventions as described for the modal and non-modal <kbd>Tab</kbd> key above. </li>
            </ul>
          </li>
          <li><kbd>Enter</kbd>
            <ul>
              <li>Activates the element in the Popup Help that has input focus, if applicable, then dismisses the popup.
                <ul>
                  <li>Input focus should be placed on the appropriate element after the user presses the <kbd>Enter</kbd> key.
                    <ul>
                      <li>The appropriate place to move input focus to will not always be the parent element the Popup Help was invoked from. </li>
                    </ul>
                  </li>
                  <li>Nothing occurs if input focus is on an element that has no associated action. </li>
                </ul>
              </li>
            </ul>
          </li>
          <li><kbd>F6</kbd>
            <ul>
              <li>In the non-modal instance, the F6 key can be used to move focus between the application and the open non-modal window. This is also the behavior described in <a href="#dialog_nonmodal">Dialog (Non-Modal)</a> above. </li>
            </ul>
          </li>
        </ul>
      </section>

      <section class="notoc">
        <h4>WAI-ARIA Roles, States, and Properties</h4>
        <p>See <a href="#dialog_modal">Dialog (Modal)</a> and/or <a href="#dialog_nonmodal">Dialog (Non-Modal)</a> and/or <a href="#dialog_tooltip">Dialog (tooltip)</a>.</p>
      </section>

      <section class="notoc">
        <h4>Example</h4>
        <p class="ednote">Add link to example.</p>
      </section>
    </section>

    <section class="widget" id="radiobutton">
      <h3>Radio Group</h3>
      <p>An option in single-select list</p>

      <section class="notoc">
        <h4>Keyboard Interaction</h4>
        <p class="note">The Tab behavior below differs from some native browser behaviors where Shift+Tab sometimes moves to the last button in the group, if none are selected.</p>
        <ul>
          <li><kbd>Tab</kbd> key will enter the radio group.
            <ul>
              <li>When <kbd>Tab</kbd> or <kbd>Shift + Tab</kbd> into a radio group, focus goes to the selected radio button. If none is selected, focus goes to the first radio button. </li>
              <li>When focus is on any radio button, <kbd>Tab</kbd> or <kbd>Shift + Tab</kbd> will exit the radio group. </li>
            </ul>
          </li>
          <li><kbd>Up Arrow</kbd> and <kbd>Left Arrow</kbd>  moves focus to the previous radio button in the group, and selects that button. If focus is on the first item, then focus wraps to last item. </li>
          <li><kbd>Down Arrow</kbd> and  <kbd>Right Arrow</kbd> moves focus to the next radio button in the group, and selects that button. If focus is on the last item, then focus wraps to first item. </li>
          <li><kbd>Space</kbd> selects the radio button with focus and de-selects other radio buttons in the group. </li>
        </ul>
      </section>

      <section class="notoc">
        <h4>WAI-ARIA Roles, States, and Properties</h4>
        <ul>
          <li>Use a container with a role <a href="#radiogroup" class="role-reference">radiogroup</a> for the set of radio buttons.  </li>
          <li>An individual radio button has a role of <a href="#radio" class="role-reference">radio</a>.  </li>
          <li>If selected, the radio button has the state <a href="#aria-checked" class="state-reference" >aria-checked</a><code>="true"</code>.  </li>
          <li>If not selected, it has the state <a href="#aria-checked" class="state-reference">aria-checked</a><code>="false"</code>.  </li>
          <li>It is recommended that both the <a href="#radiogroup" class="role-reference">radiogroup</a> and the <a href="#radio" class="role-reference">radio button</a> have a label that is visible and referenced using the <a href="#aria-labelledby" class="property-reference">aria-labelledby</a> property.  </li>
          <li>Use an <a href="#aria-describedby" class="property-reference" >aria-describedby</a> property to add additional information to the radio buttons or radiogroup.  </li>
        </ul>
      </section>

      <section class="notoc">
        <h4>Example</h4>
        <p><a href="examples/radio/radio.html">Radio role example</a></p>
      </section>
    </section>

    <section class="widget" id="richtext">
      <h3>Rich Text Editor</h3>
      <p class="note">This section has not been updated since it was integrated from APG version 1.0 -- an APG task force review is pending.</p>
      <p>Input control that accepts free-form text as its value.</p>

      <section class="notoc">
        <h4>Keyboard Interaction</h4>

        <ul>
          <li>The edit control is provided by the browser; it provides the keyboard support for navigating, adding, removing and   selecting text, so that behavior is not defined by the rich internet application. </li>
          <li>The browser should also provide a keyboard mechanism   for navigating into and out of the edit control. Within most browsers the edit   control is put into the tab order of the page and can be navigated into, out of,   and through using the tab and shift-tab keys like any standard form control. </li>
          <li>A rich text editor widget needs to provide a user   interface for interacting with the browser provided edit control. Interaction   between the user interface and editor is defined here assuming that a toolbar is   used. </li>
          <li><kbd>Tab</kbd> and <kbd>Shift + Tab</kbd> - If not provided by the browser, the rich   text editor widget provides a keyboard mechanism to move into and out of the   edit control. Tab and shift-tab are the recommended keystrokes. The toolbar or   other user interface component associated with the editor is placed in the tab   order immediately before the editor. To set an attribute on text within the edit   control the user sets focus into the edit control, moves the insertion point,   selects text and presses shift-tab to move focus from the editor back to the   toolbar. The user navigates through the toolbar (see toolbar behavior) to a   desired attribute and invokes that attribute. When an attribute is invoked, that   attribute is applied to the selected text in the editor and focus moves back   into the editor at the previous insertion point with the selection intact. </li>
          <li><strong>Options:</strong>
            <ul>
              <li>Rather than using <kbd>Shift + Tab</kbd> to move focus from within the editor to the   toolbar, another key combination could be used (<kbd>Alt + Up Arrow</kbd>, <kbd>Control + Shift + Letter</kbd>,   etc.). This would eliminate the need to put the user interface control (in this   example a toolbar) into the tab order immediately before the editor component.   However, there are drawbacks to using a different keystroke to navigate to the   user interface:
                <ol>
                    <li>It is not as &quot;discoverable&quot; as relying on the standard <kbd>Tab/Shift + Tab</kbd>   behavior; </li>
                  <li>It is difficult to find key combinations which are not already captured by   the browser or assistive technology. </li>
                  <li>Focus could stay within the toolbar after the user invokes an attribute. The   user would then have to press an additional key to move focus back into the   editor. This would allow multiple attributes to be set on the current selection   without having to return back to the user interface but it would add an extra   key sequence after setting just a single attribute. Requiring a keystroke to   move focus back into the editor would also require modifying the toolbar   behavior to intercept this keystroke and to know how to set focus back to the   component (the editor) that the toolbar is associated with. </li>
                </ol>
              </li>
            </ul>
          </li>
        </ul>

        <p>Optionally, if the developer wishes to provide the   ability to insert a tab into the document, it is recommended one of the   following methods be used.            </p>
        <ul>
          <li>Provide indent and outdent buttons in the menu. Keyboard shortcuts to the   buttons should be <kbd>Control + M</kbd> for indent and <kbd>Control + Shift + M</kbd> for outdent. </li>
          <li>Provide a button in the menu to toggle the use of <kbd>Tab</kbd> between the two modes.   If this button is used, then <kbd>Control + M</kbd> is recommended as a   keyboard shortcut to toggle the button. </li>
        </ul>
      </section>

      <section class="notoc">
        <h4>WAI-ARIA Roles, States, and Properties</h4>
        <p>Authors are advised to not use ARIA for rich text editors, but to rely on native HTML markup.  Current rich text editors typically use an <code>iframe</code> element for editable content.  As a result, the editable content is implicitly mapped to a document role in accessibility APIs.  If using HTML5, it is recommended that authors use the <code>designMode</code> or <code>contentEditable</code> attributes.</p>
      </section>

      <section class="notoc">
        <h4>Example</h4>
        <p class="note">Any examples referenced here that are hosted outside www.w3.org may have changed and may not accurately exemplify the guidance in this section. The APG task force is developing examples for APG version 1.1 that will be directly incorporated into the guide.</p>
        <ul>
          <li><a href="http://archive.dojotoolkit.org/nightly/dojotoolkit/dijit/tests/editor/test_Editor.html" title="Editor Test" target="_blank" rel="nofollow">Dojo nightly</a>.</li>
          <li><a href="http://ckeditor.com/demo" title="CKEditor demo | CKEditor.com" target="_blank" rel="nofollow">CKEditor</a>.</li>
          <li><a href="http://developer.yahoo.com/yui/examples/editor/switch_editor.html" title="YUI Library Examples: Rich Text Editor: Plain Text Switcher" target="_blank" rel="nofollow">YUI Rich Text Editor</a>.</li>
        </ul>
      </section>
    </section>

    <section class="widget" id="Site_Navigator_General">
      <h3>Site Navigator - General</h3>
      <p class="note">This section has not been updated since it was integrated from APG version 1.0 -- an APG task force review is pending.</p>

      <p>
        A collection of links, buttons, or tabs, usually presented in a region on the left or top of a page, that is persistent across most pages of the site.
        It provides quick access to the primary sections or functions of the site.
        It may also communicate the structure or hierarchy of the site, allowing the user to quickly drill down to a desired page.
        It often provides orientation information similar to that of bread crumbs by indicating which page is currently displayed and what its relationship is to the other pages shown in the navigator.
        Some navigators are overloaded with support for other functions, e.g., reordering pages in a wiki.
      </p>
      <p>
        Multiple navigators may be present on a page.
        For example, there may be a top-level navigator presented as tabs across the top and a second level navigator presented as sub tabs either on the top or left.
      </p>
      <p>
        The site navigator patterns described in this guide are for interactive navigation widgets designed to help standardize solutions to accessibility requirements that have often either been ignored or implemented with other methods that are more limited in their usefulness.
        For example, most site navigators implemented with static HTML provide a visual indicator of what page is currently displayed but few provide the same information programmatically.
        Also, the static HTML navigators often provide information about page relationships through their visual layout that is not represented in their HTML structure.
        Finally, static HTML navigators require the user to tab to every element within the navigator whereas ARIA-enabled navigators implement arrow key navigation within the navigation widget.
        The navigator then becomes a single tab stop, dramatically reducing the length of the tab sequence and improving usability.
      </p>

      <section class="notoc">
        <h4>Keyboard Interaction</h4>
        <p>See the <a href="#Site_Navigator_Tree">Site Navigator Tree</a> and <a href="#Site_Navigator_Tabbed_Style">Site Navigator Tabbed Style</a> sections for more detail.</p>
      </section>

      <section class="notoc">
        <h4>WAI-ARIA Roles, States, and Properties</h4>
        <p>
          An ARIA-enabled site navigator is made up of a container widget that enables interaction with the navigation items.
          The widget is wrapped in a navigation region.
          The requirements for the navigation widget, items, and region are as follows.
        </p>
        <ol>
          <li>
            Navigation container widget: the navigation items need to be contained in an appropriate widget, such as a <a class="role-reference" href="#tree">tree</a>, <a class="role-reference" href="#menubar">menubar</a>, <a class="role-reference" href="#toolbar">toolbar</a>, or <a class="role-reference" href="#listbox">listbox</a>.
            See below for additional guidance on implementation using specific widget containers. If the navigator is for a hierarchical site or application, the hierarchy may be represented in one of two ways: by using a tree for the container widget or by using a separate widget for each level of the hierarchy.
            If a hierarchical site or application uses a tabbed navigation construct, it will need to use one of the patterns that implements a separate widget for each level of the hierarchy.
            The container widget implementation should address the following considerations and requirements.
            <ol>
              <li>
                Label: The widget should be labelled by using <a class="property-reference" href="#aria-label">aria-label</a> or <a class="property-reference" href="#aria-labelledby">aria-labelledby</a>.
                The label should briefly and adequately describe the scope of navigation.
                For example, if the navigator scope is the entire site or application, the label could be set to the name of the site or application.
                Labels should normally be brief, e.g., one to three words.
                If multiple widgets are used to provide navigation of a hierarchy, the widget label for levels below the root widget should use <a class="property-reference" href="#aria-labelledby">aria-labelledby</a> to refer to the label of the item in the parent widget that represents the currently active navigation element.
              </li>
              <li>Focus management: When the widget receives focus, the item in the widget that is currently active (e.g., currently displayed) should receive the focus.</li>
              <li>
                <a class="property-reference" href="#aria-controls">aria-controls</a>: aria-controls should be set with a value that refers to the content region that is controlled by the navigator.
                If multiple navigators are used to provide navigation of a hierarchy, navigation widgets that change the elements of a child navigator should have aria-controls set with a value that refers to the controlled child navigation widget.
              </li>
              <li><a class="property-reference" href="#aria-multiselectable">aria-multiselectable</a>: If the navigation widget is overloaded with non-navigation functions and if those functions can be performed on multiple elements, then the widget must support aria-multiselectable and have it set to <code>true</code>. </li>
            </ol>
          </li>
          <li>
            Navigation items: each page or content container represented in the navigator should be represented by an element, such as an <a href="#option" class="role-reference">option</a>, <a class="role-reference" href="#treeitem">treeitem</a>, <a href="#menuitemradio" class="role-reference">menuitemradio</a>, or <a class="role-reference" href="#button">button</a>.
            If the navigator visually communicates which page is currently displayed, the navigation item must be able to programmatically communicate the currently displayed status using <a href="#aria-selected" class="state-reference">aria-selected</a>, <a href="#aria-checked" class="state-reference">aria-checked</a>, or <a href="#aria-pressed" class="state-reference">aria-pressed</a>.
            For this reason, a navigation item may not be a link unless the link is contained inside an option or treeitem.
            The states and properties of the navigation item should communicate the following.
            <ol>
              <li>Name of the target page or function: Every item must have an accessible name.</li>
              <li>
                Current display status: The item representing the page that is currently displayed should have either <a href="#aria-selected" class="state-reference">aria-selected</a> or, if it is a <a class="role-reference" href="#button">button</a>, <a href="#aria-pressed" class="state-reference">aria-pressed</a> set to <code>true</code>.
                All other items in the widget must have the same state set to <code>false</code>.
                If the navigation widget is overloaded with non-navigation functions and if it supports multi-selection, then <a href="#aria-checked" class="state-reference">aria-checked</a> should be used instead of <a href="#aria-selected" class="state-reference">aria-selected</a> to indicate the display status.
              </li>
              <li>Operational selection status: If the navigator is overloaded with non-navigation functions, each selected item must have <a href="#aria-selected" class="state-reference">aria-selected</a> set to <code>true</code> and each selectable item must have <a href="#aria-selected" class="state-reference">aria-selected</a> set to <code>false</code>.</li>
            </ol>
          </li>
          <li>
            Navigation region: Each navigation widget should be wrapped in a container with role <a class="role-reference" href="#navigation">navigation</a> and have a label that is the same as the label on the the widget.
            If multiple widgets are used to support a hierarchy and if the widgets are sequential in the <kbd>Tab</kbd> order, then the navigation regions for child widgets should be nested inside the navigation region of the parent.
          </li>
        </ol>
        <p>
          The following two sections provide detailed descriptions of how to meet the above implementation requirements for site navigators using specific widgets.
          The <a href="#Site_Navigator_Tree">Site Navigator Tree</a> section describes how to build a hierarchical navigator using a tree widget that contains links.
          The <a href="#Site_Navigator_Tabbed_Style">Site Navigator Tabbed Style</a> section describes how to implement tabbed style site navigation using a toolbar containing toggle buttons, a menubar containing menuitemradio elements, or a listbox containing links.
          These are provided as examples and are not necessarily the only implementation options that can meet all the requirements described in this section.
        </p>
      </section>

      <section class="notoc">
        <h4>Example</h4>
        <p>See the <a href="#Site_Navigator_Tree">Site Navigator Tree</a> and <a href="#Site_Navigator_Tabbed_Style">Site Navigator Tabbed Style</a> sections for examples.</p>
      </section>
    </section>

    <section class="widget" id="Site_Navigator_Tree">
      <h3>Site Navigator - Tree</h3>
      <p class="note">This section has not been updated since it was integrated from APG version 1.0 -- an APG task force review is pending.</p>

      <p>A <a href="#Site_Navigator_General">site navigator</a> implemented using a <a class="role-reference" href="#tree">tree</a> widget that provides navigation for a hierarchical set of pages, content containers or application functions. For example, a tree-based navigator is appropriate for the typical left-hand web site navigator that has an outline-like structure where activating a link displays the target of that link in the main content area and displays the pages that are children of the current page in the navigator. Unlike the typical static left-hand navigator, a dynamic tree widget could also provide the ability for the user to explore the hierarchy of the site without having to load a parent page in order to see the titles of the children. This would improve the navigation efficiency for all users by reducing the number of page loads.</p>
      <p>Some sites or applications may provide support for hierarchical navigation using tabbed style navigation by providing a tab set for each level of the hierarchy.</p>

      <section class="notoc">
        <h4>Keyboard Interaction: </th>
        <p>The tree should implement keyboard navigation consistent with the <a href="#TreeView">Tree View design pattern</a> with one exception. When enter is pressed, the default action can be activated on any node containing a link even if it is not an end node. Note that the user can still use left and right arrow to expand and collapse nodes. Note that selection keys should not be implemented unless <a class="property-reference" href="#aria-multiselectable">aria-multiselectable</a> is <code>true</code>. If aria-multi-selectable is <code>false</code>, the default action should be to display the content associated with that item, and if possible, move the focus to the beginning of the controlled region. If aria-multiselectable is <code>true</code> and <a href="#aria-haspopup" class="property-reference">aria-haspopup</a> is <code>true</code> for the current node, then enter should open a pop-up menu that provides options for navigating to the target specified by the current node and for performing supported non-navigation operations on the currently selected items.</p>
        <p>Focus: When the tree receives focus, the item in the tree that is marked as currently displayed should receive focus.</p>
      </section>

      <section class="notoc">
        <h4>WAI-ARIA Roles, States, and Properties</h4>
        <p>To build a site navigator tree, build a <a class="role-reference" href="#tree">tree</a> where each <a class="role-reference" href="#treeitem">treeitem</a> contains a <a class="role-reference" href="#link">link</a>. The states and properties of the tree and tree items should be set as follows.</p>
        <ul>
          <li><a class="property-reference" href="#aria-label">aria-label</a> or <a class="property-reference" href="#aria-labelledby">aria-labelledby</a>: If the navigator has a visual label that briefly and adequately describes the scope of navigation, the element with role <a class="role-reference" href="#tree">tree</a> should have aria-labelledby set with a value that refers to the element containing that label. Otherwise, aria-label should be used to provide an appropriate label. See <a href="#Site_Navigator_General">Site Navigator</a> for more details on appropriate labelling of a navigation widget.</li>
          <li><a class="property-reference" href="#aria-controls">aria-controls</a>: The element with role tree should have aria-controls set with a value that refers to the content region controlled by the navigator. Typically, this is the element with role <a class="role-reference" href="#main">main</a>.</li>
          <li><a class="property-reference" href="#aria-multiselectable">aria-multiselectable</a>: aria-multiselectable should be set to <code>false</code> unless the navigator also provides non-navigation functions that require selection. An example of non-navigation function is the ability to re-arrange pages in a wiki.</li>
          <li><a class="property-reference" href="#aria-selected">aria-selected</a>: If aria-multiselectable is <code>false</code>, the <a class="role-reference" href="#treeitem">treeitem</a> containing the link to the page or content that is currently displayed should be indicated by setting aria-selected to <code>true</code>, and all other tree items should have aria-selected set to <code>false</code>. If aria-multiselectable is <code>true</code>, then <a href="#aria-selected" class="state-reference">aria-selected</a> should be used to indicate which items are either selectable or selected for non-navigation functions.</li>
          <li><a class="property-reference" href="#aria-checked">aria-checked</a>: if aria-multiselectable is <code>false</code>, aria-checked should not be specified. If aria-multiselectable is <code>true</code>, then aria-checked should be set true on the tree item containing the link to the page or content that is currently displayed, and all other tree items should have aria-checked set to <code>false</code>.</li>
          <li><a class="property-reference" href="#aria-haspopup">aria-haspopup</a>: if aria-multiselectable is <code>false</code>, aria-haspopup should not be specified. If aria-multiselectable is <code>true</code>, one method for exposing non-navigation functions is to provide a pop-up menu containing those functions. If this is done, nodes that support non-navigation functions should have aria-haspopup set to <code>true</code> and the pop-up menu must also provide as its first option the default navigation function. In this way, the user can perform the navigation function simply by pressing enter twice. Or, the user can easily access non-navigation functions by pressing enter and then navigating the pop-up menu.</li>
          <li>Navigation region: the tree should be wrapped in a container with role <a class="role-reference" href="#navigation">navigation</a>, which also has the same label as the tree.</li>
        </ul>
      </section>

      <section class="notoc">
        <h4>Example</h4>
        <p class="ednote">Add link to example</p>
      </section>
    </section>

    <section class="widget" id="Site_Navigator_Tabbed_Style">
      <h3>Site Navigator - Tabbed Style</h3>
      <p class="note">This section has not been updated since it was integrated from APG version 1.0 -- an APG task force review is pending.</p>

      <p>A <a href="#Site_Navigator_General">site navigator</a> that provides navigation for a small "sibling" set of pages, content containers or application functions. All the pages in the set are at the same logical level in the site navigation scheme, i.e., there are no parent/child relationships. It will often have a look and feel similar to a <a class="role-reference" href="#tabpanel">tabpanel</a>.</p>
      <p>Some sites or applications may provide support for hierarchical navigation using tabbed style navigation by providing a tab set for each level of the hierarchy.</p>

      <section class="notoc">
        <h4>Keyboard Interaction</h4>

        <p>Option 1: Listbox containing links</p>
        <ul>
          <li>The listbox should implement keyboard navigation consistent with the <a href="#Listbox">Listbox design pattern</a>. In addition, when <kbd>Enter</kbd> is pressed, the default action associated with the the currently focused option will be executed. Note that selection keys should not be implemented unless <a class="property-reference" href="#aria-multiselectable">aria-multiselectable</a> is <code>true</code>. If aria-multi-selectable is <code>false</code>, the default action should be to display the content specified by the link contained in that option, and if possible, move the focus to the beginning of the controlled region. If aria-multiselectable is <code>true</code> and <a href="#aria-haspopup" class="property-reference">aria-haspopup</a> is <code>true</code> for the currently focused option, then <kbd>Enter</kbd> should open a pop-up menu that provides items for navigating to the target specified by the currently focused option and for performing supported non-navigation operations on the currently selected options.</li>
          <li>Focus: When the listbox receives focus, the option in the listbox that is marked as currently displayed should receive focus.</li>
        </ul>
        <p>Option 2:  Toolbar containing toggle buttons</p>
        <ul>
          <li>The toolbar should implement keyboard navigation consistent with the <a href="#toolbar">Toolbar design pattern</a>. In addition, when <kbd>Enter</kbd> or <kbd>Space</kbd> is pressed and the focus is on a <a href="#button" class="role-reference">button</a> that is not pressed, the content controlled by the currently focussed button should be displayed and <a href="#aria-pressed" class="state-reference">aria-pressed</a> should be set to <code>true</code>. The button that was previously pressed should have aria-pressed set to <code>false</code>. If the focus is on a button that was already pressed, the focus should move to the beginning of the controlled region or to the pressed button in a controlled toolbar.</li>
          <li>Focus: When the toolbar receives focus, the button in the toolbar that is marked as currently displayed should receive focus.</li>
        </ul>
        <p>Option 3: Menu bar containing menuitemradio elements</p>
        <ul>
          <li>The menu bar should implement keyboard navigation consistent with the <a href="#menu">Menu bar design pattern</a>. In addition, when <kbd>Enter</kbd> or <kbd>Space</kbd> is checked and the focus is on a  <a href="#menuitemradio" class="role-reference">menuitemradio</a> element that is not checked, the content controlled by the currently focussed menuitemradio element should be displayed and <a href="#aria-checked" class="state-reference">aria-checked</a> should be set to <code>true</code>. The menuitemradio element that was previously checked should have aria-checked set to <code>false</code>. If the focus is on a menuitemradio element that was already checked, the focus should move to the beginning of the controlled region or to the checked menuitemradio element in a controlled menubar.</li>
          <li>Focus: When the menubar receives focus, the menuitemradio element in the menubar that is marked as currently displayed should receive focus.</li>
        </ul>
      </section>

      <section class="notoc">
        <h4>WAI-ARIA Roles, States, and Properties</h4>
        <p>Option 1: Listbox containing links</p>
        <ul>
          <li>To build a tabbed style navigator using a <a href="#listbox" class="role-reference">listbox</a>, implement the <a href="#Listbox">Listbox design pattern</a> where each option element contains a <a href="#link" class="role-reference">link</a>. The listbox, options, and links should have the following states, properties, and behaviors.</li>
          <li><a class="property-reference" href="#aria-label">aria-label</a> or <a class="property-reference" href="#aria-labelledby">aria-labelledby</a>: If the navigator has a visual label that briefly and adequately describes the scope of navigation, the element with role <a class="role-reference" href="#listbox">listbox</a> should have aria-labelledby set with a value that refers to the element containing that label. Otherwise, aria-label should be used to provide an appropriate label. See <a href="#Site_Navigator_General">Site Navigator</a> for more details on appropriate labelling of a navigation widget. If multiple navigators are used to support a hierarchy, then a navigator containing elements that are controlled by a parent navigator should have aria-labelledby set to a value that refers to the currently active navigation item in the parent navigator.</li>
          <li><a class="property-reference" href="#aria-controls">aria-controls</a>: The element with role listbox should have aria-controls set with a value that refers to the content region controlled by the navigator. Typically, this is the element with role <a class="role-reference" href="#main">main</a>. If multiple listboxes are used to support a hierarchy, then listboxes that control another listbox should have aria-controls set with a value that refers to the controlled listbox.</li>
          <li><a class="property-reference" href="#aria-multiselectable">aria-multiselectable</a>: aria-multiselectable should be set to false unless the navigator also provides non-navigation functions that require selection. An example of non-navigation function is the ability to re-arrange pages in a wiki.</li>
          <li><a class="property-reference" href="#aria-multiselectable">aria-selected</a>: If aria-multiselectable is <code>false</code>, the option containing the link to the page or content that is currently displayed should be indicated by setting <a href="#aria-selected" class="state-reference">aria-selected</a> to <code>true</code>, and all other options should have aria-selected set to <code>false</code>. If aria-multiselectable is <code>true</code>, then aria-selected should be used to indicate which options are either selectable or selected for non-navigation functions.</li>
          <li><a class="property-reference" href="#aria-selected">aria-checked</a>: if aria-multiselectable is <code>false</code>, <a href="#aria-checked" class="state-reference">aria-checked</a> should not be specified. If aria-multiselectable is <code>true</code>, then aria-checked should be set to <code>true</code> on the option containing the link to the page or content that is currently displayed, and all other options should have aria-checked set to <code>false</code>.</li>
          <li><a class="property-reference" href="#aria-haspopup">aria-haspopup</a>: if aria-multiselectable is false, aria-haspopup should not be specified. If aria-multiselectable is <code>true</code>, one method for exposing non-navigation functions is to provide a pop-up menu containing those functions. If this is done, options that support non-navigation functions should have aria-haspopup set to <code>true</code> and the pop-up menu must also provide as its first item the default navigation function. In this way, the user can perform the navigation function simply by pressing enter twice. Or, the user can easily access non-navigation functions by pressing enter and then navigating the pop-up menu.</li>
          <li>Navigation region: the listbox should be wrapped in a container with role <a class="role-reference" href="#navigation">navigation</a>, which also has the same label as the listbox.</li>
        </ul>
        <p>Option 2:  Toolbar containing toggle buttons</p>
        <ul>
          <li>To build a tabbed style navigator using a <a href="#toolbar" class="role-reference">toolbar</a>, implement the <a href="#toolbar">Toolbar design pattern</a> with one <a href="#button" class="role-reference">button</a> in the toolbar for each navigation item. Note that this pattern can not be overloaded with non-navigation functions. The toolbar and buttons should have the following states, properties, and behaviors.</li>
          <li><a class="property-reference" href="#aria-label">aria-label</a> or <a class="property-reference" href="#aria-labelledby">aria-labelledby</a>: If the navigator has a visual label that briefly and adequately describes the scope of navigation, the element with role <a href="#toolbar" class="role-reference">toolbar</a> should have aria-labelledby set with a value that refers to the element containing that label. Otherwise, aria-label should be used to provide an appropriate label. See <a href="#Site_Navigator_General">Site Navigator</a> for more details on appropriate labelling of a navigation widget. If multiple navigators are used to support a hierarchy, then a navigator containing elements that are controlled by a parent navigator should have aria-labelledby set to a value that refers to the currently active navigation item in the parent navigator.</li>
          <li><a class="property-reference" href="#aria-controls">aria-controls</a>: The element with role toolbar should have aria-controls set with a value that refers to the content region controlled by the navigator. Typically, this is the element with role <a class="role-reference" href="#main">main</a>. If multiple toolbars are used to support a hierarchy, then toolbars that control another toolbar should have aria-controls set with a value that refers to the controlled toolbar.</li>
          <li><a class="property-reference" href="#aria-pressed">aria-pressed</a>: The button for the page or content that is currently displayed should be indicated by setting aria-pressed <code>true</code> and all other buttons in the toolbar should have aria-pressed set to <code>false</code>.</li>
          <li>Navigation region: the toolbar should be wrapped in a container with role <a class="role-reference" href="#navigation">navigation</a>, which also has the same label as the toolbar.</li>
        </ul>
        <p>Option 3: Menu bar containing menuitemradio elements</p>
        <ul>
          <li>To build a tabbed style navigator using a <a href="#menubar" class="role-reference">menubar</a>, implement the <a href="#menu">Menu bar design pattern</a> with a group containing one <a href="#menuitemradio" class="role-reference">menuitemradio</a> element in the menubar for each navigation item. Note that this pattern can not be overloaded with non-navigation functions. The menubar and menuitemradio elements should have the following states, properties, and behaviors.</li>
          <li><a class="property-reference" href="#aria-label">aria-label</a> or <a class="property-reference" href="#aria-labelledby">aria-labelledby</a>: If the navigator has a visual label that briefly and adequately describes the scope of navigation, the element with role <a href="#menubar" class="role-reference">menubar</a> should have aria-labelledby set with a value that refers to the element containing that label. Otherwise, aria-label should be used to provide an appropriate label. See <a href="#Site_Navigator_General">Site Navigator</a> for more details on appropriate labelling of a navigation widget. If multiple navigators are used to support a hierarchy, then a navigator containing elements that are controlled by a parent navigator should have aria-labelledby set to a value that refers to the currently active navigation item in the parent navigator.</li>
          <li><a class="property-reference" href="#aria-controls">aria-controls</a>: The element with role menubar should have aria-controls set with a value that refers to the content region controlled by the navigator. Typically, this is the element with role <a class="role-reference" href="#main">main</a>. If multiple menubars are used to support a hierarchy, then menubars that control another menubar should have aria-controls set with a value that refers to the controlled menubar.</li>
          <li><a class="property-reference" href="#aria-checked">aria-checked</a>: The menuitemradio element for the page or content that is currently displayed should be indicated by setting aria-checked <code>true</code> and all other menuitemradio elements in the menubar should have aria-checked set to <code>false</code>.</li>
          <li>Navigation region: the menubar should be wrapped in a container with role <a class="role-reference" href="#navigation">navigation</a>, which also has the same label as the menubar.</li>
        </ul>
      </section>

      <section class="notoc">
        <h4>Example</h4>
        <p class="ednote">Add link to example</p>
      </section>
    </section>

    <section class="widget" id="slider">
      <h3>Slider</h3>

      <p>A slider is an input where the user selects a value from within a given range. Sliders typically have a slider thumb that when moved will change the current value within the bar or track.</p>

      <section class="notoc">
        <h4>Keyboard Interaction</h4>
        <ul>
          <li><kbd>Right Arrow</kbd> and <kbd>Up Arrow</kbd>: Increase the value of the slider.</li>
          <li><kbd>Left Arrow</kbd> and <kbd>Down Arrow</kbd>: Decrease the value of the slider.</li>
          <li><kbd>Home</kbd> and <kbd>End</kbd>: Set the slider to the first and last values of the slider.</li>
          <li><kbd>Tab</kbd>: Moves focus into and out of the slider.</li>
          <li><kbd>Page Up</kbd> and <kbd>Page Down</kbd> (Optional): Increment or decrement the slider by an amount larger than the step changes made by the arrow keys.</li>
        </ul>

        <ol class="note">
          <li>Focus is placed on the slider (the visual object that the mouse user would move, also known as the thumb) </li>
          <li>In some circumstances, an author may reverse the direction of the value change for the keys specified above, e.g., make <kbd>Up Arrow</kbd> decrease the value, if the author is certain doing so will result in a better user experience. </li>
        </ol>
      </section>

      <section class="notoc">
        <h4>WAI-ARIA Roles, States, and Properties</h4>
        <ul>
          <li>The slider control has the role <a class="role-reference" href="#slider">slider</a>.  </li>
          <li>Sliders require the <a class="property-reference" href="#aria-valuemin">aria-valuemin</a>, <a class="property-reference" href="#aria-valuemax">aria-valuemax</a>, and <a class="property-reference" href="#aria-valuenow">aria-valuenow</a> properties representing the minimum possible value of the slider, the maximum possible value, and the current value.  All of these are decimal numbers.  The minimum and maximum are typically fixed and do not change.  </li>
          <li>Sometimes the value is not user readable, such as a number for the day of the week, e.g., "1". In those cases, use the <a class="property-reference" href="#aria-valuetext">aria-valuetext</a> property to provide a human readable string for the slider's value, e.g. "Monday". </li>
          <li>It is recommended that authors provide a visible label for the slider, referencing it using <a href="#aria-labelledby" class="property-reference">aria-labelledby</a>.  </li>
          <li>If the slider is vertical specify <a class="property-reference" href="#aria-orientation">aria-orientation</a>="vertical"</li>
        </ul>
      </section>

      <section class="notoc">
        <h4>Example</h4>
        <ul>
          <li><a href="examples/slider/slider-1.html">Horizontal Slider Examples (e.g. color picker)</a></li>
          <li><a href="examples/slider/slider-2.html">Vertical and Text Slider Examples (e.g. Thermostat Controls)</a></li>
        </ul>
      </section>
    </section>

    <section class="widget" id="slidertwothumb">
      <h3>Slider (Multi-Thumb)</h3>

      <p>
        A multi-thumb slider is a slider with multiple slider thumbs designed to change 2 or more different values for an object it controls.
        In most cases the user is selecting a maximum and minimum value to create a range, but in some cases the 2 (or more) values selected are completely independent.
      </p>

      <section class="notoc">
        <h4>Keyboard Interaction</h4>
        <p>This range slider allows author to modify multiple values for an object.</p>
        <ul>
          <li><kbd>Tab</kbd> to the first slider thumb.</li>
          <li>Second <kbd>Tab</kbd> moves to next slider thumb..</li>
          <li>Third <kbd>Tab</kbd> moves to the next slider thumb or if there are no   more, it moves to the next tab stop on the page. </li>
          <li><kbd>Shift + Tab</kbd> moves backwards through the tabs.</li>
          <li>With focus on a thumb: Same as <a href="#slider">Slider</a> above.
            <ul>
              <li><kbd>Right Arrow</kbd> and <kbd>Up Arrow</kbd> increase the value of the slider. If applicable this is constrained by the value of the other thumb. </li>
              <li><kbd>Left Arrow</kbd> and <kbd>Down Arrow</kbd> decrease the value of the slider. If applicable this is constrained by the value of the other thumb. </li>
              <li><kbd>Home</kbd> and <kbd>End</kbd> move to the first and last values of the slider. If applicable this is constrained by the value of the other thumb. </li>
              <li><kbd>Page Up</kbd> and <kbd>Page Down</kbd> optionally increment or decrement the   slider by a given amount. If applicable this is constrained by the value of the other thumb. </li>
            </ul>
          </li>
        </ul>

        <ol class="note">
          <li>Focus is placed on one of the thumbs of the slider.</li>
          <li>All thumbs are in the tab order.</li>
          <li>If the current value of a slider crosses over one of the other sliders, the tab order remains the same.  Example.  If a high range slider is moved so that its current value is below the current value of a low range slider, the thumb will visually appear to be before the low range slider.  This should not change the tab order of the slider. </li>
          <li>In some circumstances, an author may reverse the direction of the value change for the keys specified above, e.g., make <kbd>Up Arrow</kbd> decrease the value, if the author is certain doing so will result in a better user experience. </li>
        </ol>
      </section>

      <section class="notoc">
        <h4>WAI-ARIA Roles, States, and Properties</h4>
        <ul>
          <li>Each slider control has the role <a class="role-reference" href="#slider">slider</a>.  </li>
          <li>Each slider requires the <a class="property-reference" href="#aria-valuemin">aria-valuemin</a>, <a class="property-reference" href="#aria-valuemax">aria-valuemax</a>, and <a class="property-reference" href="#aria-valuenow">aria-valuenow</a> properties representing the minimum possible value of the slider, the maximum possible value, and the current value.  All of these are decimal numbers.  The maximum of the lower slider limits the minimum of the upper slider and vice versa.  </li>
          <li>Sometimes the value is not user readable, such as a number for the day of the week, e.g., "1". In those cases, use the <a class="property-reference" href="#aria-valuetext">aria-valuetext</a> property to provide a human readable string for the slider's value, e.g. "Monday". </li>
          <li>It is recommended that authors provide a visible label for the multi-thumb slider, referencing it using <a href="#aria-labelledby" class="property-reference">aria-labelledby</a>.  </li>
        </ul>
      </section>

      <section class="notoc">
        <h4>Example</h4>
        <p class="note">Any examples referenced here that are hosted outside www.w3.org may have changed and may not accurately exemplify the guidance in this section. The APG task force is developing examples for APG version 1.1 that will be directly incorporated into the guide.</p>

        <ul>
          <li><a href="http://www.oaa-accessibility.org/examplep/slider1/" title="Slider" target="_blank" rel="nofollow">Open Ajax Alliance Sliders</a> (see second example on page)</li>
          <li><a href="http://files.paciellogroup.com/blogmisc/samples/aria/slider/doubleslider.html" title="" target="_blank" rel="nofollow">Paciello Group double slider</a></li>
        </ul>
      </section>
    </section>

    <section class="widget" id="spinbutton">
      <h3>Spinbutton</h3>
      <p>A widget that allows users to choose a value from a set, or range, of discrete values. For example, select a number from 1 to 59 for the minute of an hour when setting an alarm.</p>

      <p>A spin button provides ways to easily increment and decrement the value. If the range is large, it may support changing the value by both a single step and by multiple steps at once. For instance, in the alarm example, the user may be able to move by 1 minute with the arrow keys and by 10 minutes with PageUp and PageDown.</p>

      <p>A spinbutton usually includes a text field that displays the current value and allows users to directly edit it.</p> </td>

      <section class="notoc">
        <h4>Keyboard Interaction</h4>

        <p>The associated text field generally supports standard text entry operations such as selection of characters, deletions, insertions, and caret movement using the <kbd>Right Arrow</kbd> and <kbd>Left Arrow</kbd> keys.  The exception is when the spinbutton's value space is restricted and the associated script limits the characters.  For example, an hour-and-minute spinner would allow only the digits 1-59, the colon ':', and the characters 'AM' and 'PM'.  If the user typed any other character, it would not change the contents of the text field nor the value of the spinbutton. </p>
        <ul>
          <li><kbd>Up Arrow</kbd> increases the value. </li>
          <li><kbd>Down Arrow</kbd> decreases the value. </li>
          <li><kbd>Home</kbd> and <kbd>End</kbd> key  move to the maximum or minimum values. </li>
          <li>Optional: <kbd>Page Up</kbd> and <kbd>Page Down</kbd> increase or   decrease the value in larger steps. </li>
          <li><kbd>Tab</kbd> key moves into and out of the widget. </li>
        </ul>
        <p class="note">Focus should remain on the edit field </p>
      </section>

      <section class="notoc">
        <h4>WAI-ARIA Roles, States, and Properties</h4>
        <ul>
          <li>The widget has the role <a class="role-reference" href="#spinbutton">spinbutton</a>.  </li>
          <li>Spinbuttons support the <a class="property-reference" href="#aria-valuemin">aria-valuemin</a>, <a class="property-reference" href="#aria-valuemax">aria-valuemax</a>, and <a class="property-reference" href="#aria-valuenow">aria-valuenow</a> properties representing the minimum possible value of the spinner, the maximum possible value, and the current value.  All of these are decimal numbers.  The minimum and maximum are typically fixed.  </li>
          <li>Sometimes the value is not user readable, such as a number for the day of the week, e.g., "1". In those cases, use the <a class="property-reference" href="#aria-valuetext">aria-valuetext</a> property to provide a human readable string for the slider's value, e.g. "Monday". </li>
        </ul>
      </section>

      <section class="notoc">
        <h4>Example</h4>
        <p class="note">Any examples referenced here that are hosted outside www.w3.org may have changed and may not accurately exemplify the guidance in this section. The APG task force is developing examples for APG version 1.1 that will be directly incorporated into the guide.</p>
        <ul>
          <li><a href="http://www.oaa-accessibility.org/examplep/spinbutton1/" title="Spinbutton using IMG elements for buttons" rel="nofollow" target="_blank">Open Ajax Alliance Spinbutton</a></li>
          <li><a href="http://archive.dojotoolkit.org/nightly/dojotoolkit/dijit/tests/form/test_Spinner.html" title="Dojo Spinner Widget Test" rel="nofollow">dojo/dijit nightly build</a></li>
        </ul>
      </section>
    </section>

    <section class="widget" id="tabpanel">
      <h3>Tabs</h3>
      <p>
        Tabs are a set of layered sections of content, known as tab panels, that display one panel of content at a time.
        Each tab panel has a tab associated with it, that when activated, displays the panel.
        The list of tabs is arranged along one edge of the currently displayed panel, most commonly the top edge.
      </p>
      <p>
        Terms to understand Tabs include:
      </p>
      <dl>
        <dt>Tabs or Tabbed interface</dt>
        <dd>A set of tab elements and associated tab panels </dd>
        <dt>Tab list</dt>
        <dd>The set of tab elements</dd>
        <dt>Tab</dt>
        <dd>An element in the tab list that serves as a label for one of the tab panels and can be activated to display that panel. </dd>
        <dt>Tab panel</dt>
        <dd>The element that contains the content associated with a tab</dd>
      </dl>
      <p>
        When the user activates a tab element, the contents of the corresponding tab panel is made visible.
        The tab element is considered "active".
        The tab element remains active until another tab is activated.
        The active tab element is placed into the tab order.
        Only the active tab element should be in the tab order.
        One tab element is active when the tabs are initialised.
      </p>

      <section class="notoc">
        <h4>Keyboard Interaction</h4>
        <ul>
          <li><kbd>Tab</kbd> - Moves focus to the active tab element in the tab list.</li>
          <li>
            <kbd>Left Arrow</kbd> - with focus on a tab element, pressing the left arrow will move focus to the previous tab element in the tab list.
            Normally the newly focussed tab element will automatically activate, but in some instances this will not happen and <kbd>space or enter</kbd> will be needed to activate the tab element.
            Pressing the left arrow when the focus is on the first tab element in the tab element list will move focus and activate the last tab element in the list.
          </li>
          <li>
            <kbd>Right Arrow</kbd> - with focus on a tab element, pressing the right arrow will move focus to the next tab element in the tab list.
            Normally the newly focussed tab element will automatically activate, but in some instances this will not happen and <kbd>space or enter</kbd> will be needed to activate the tab element.
            Pressing the right  arrow when the focus is on the last tab element in the tab list will move focus to and activate the first tab element in the list.
          </li>
          <li><kbd>Space or Enter</kbd> - with focus on a tab element, <kbd>space or enter</kbd> will activate the tab element if the tab element does not activate automatically.</li>
          <li><kbd>Up arrow</kbd> - behaves the same as left arrow in order to support vertical tabs.</li>
          <li><kbd>Down arrow</kbd> - behaves the same as right arrow in order to support vertical tabs.</li>
          <li>
            <kbd>Delete</kbd> - When deletion is allowed, with focus on the tab element, <kbd>Delete</kbd> will delete the current tab element and tab panel from the tabs.
            If additional tab elements remain in the tabs, focus goes to the next tab element in the tab list.
            An alternative to providing a keystroke to close a tab element is to provide a context menu that is associated with the tab element.
            When focus is on the tab element, pressing <kbd>Shift + F10</kbd> or pressing the right mouse button will open a context menu with the close choice.
          </li>
        </ul>
      </section>

      <section class="notoc">
        <h4>WAI-ARIA Roles, States, and Properties</h4>
        <ul>
          <li>Tabs contain tab elements and their associated content panels.</li>
          <li>The content panel uses the role <a class="role-reference" href="#tabpanel">tabpanel</a>. </li>
          <li>An element with role <a class="role-reference" href="#tab">tab</a> is used as a grouping label, providing a link for selecting the tab panel to be rendered to the user. </li>
          <li>Assign the <a href="#aria-controls" class="property-reference">aria-controls</a> relationship of a tab element to the ID of its tabpanel. </li>
          <li>Authors manage which tab element is active by maintaining its <a href="#aria-selected" class="state-reference">aria-selected</a> state. </li>
          <li>A <a class="role-reference" href="#tablist">tablist</a> is the container role for a set of elements with the role attribute set to <a class="role-reference" href="#tab">tab</a>. </li>
        </ul>
      </section>

      <section class="notoc">
        <h4>Example</h4>
        <p class="note">Any examples referenced here that are hosted outside www.w3.org may have changed and may not accurately exemplify the guidance in this section. The APG task force is developing examples for APG version 1.1 that will be directly incorporated into the guide.</p>
        <ul>
          <li><a href="http://www.oaa-accessibility.org/examplep/tabpanel1/" target="_blank" rel="nofollow">Open Ajax Alliance simple tab panel</a> </li>
          <li><a href="http://www.oaa-accessibility.org/examplep/tabpanel2/" target="_blank" rel="nofollow">Open Ajax Alliance tab panel using ARIA CSS selectors</a> </li>
        </ul>
      </section>
    </section>

    <section class="widget" id="toolbar">
      <h3>Toolbar</h3>

      <p>A <a class="role-reference" href="#toolbar">toolbar</a> is a container for grouping a set of controls, such as buttons, menubuttons, or checkboxes.</p>
      <p>
        When a set of controls is visually presented as a group, the <code>toolbar</code> role can be used to communicate the presence and purpose of the grouping to screen reader users.
        Grouping controls into toolbars can also be an effective way of reducing the number of tab stops in the keyboard interface.
      </p>
      <p>When designing and implementing toolbars, it is strongly recommended that authors:</p>
      <ol>
        <li>Implement focus management so there is one stop in the keyboard tab sequence for the toolbar and arrow keys move focus among the contained controls.</li>
        <li>Avoid including controls that require arrow keys to operate, such as textbox or radio group. If unavoidable, include only one such control and make it the last element .</li>
        <li>Use toolbar as a grouping element only if the group contains 3 or more controls.</li>
      </ol>

      <section class="notoc">
        <h4>Keyboard Interaction</h4>

        <ul>
          <li>
            <kbd>Tab</kbd>: Moves focus into and out of the toolbar.
            When focus moves into the toolbar, the first enabled control receives focus.
            Optionally, if the toolbar has previously contained focus, the control that last had focus may receive focus.
          </li>
          <li>For a horizontal toolbar (the default):
            <ul>
              <li><kbd>Left Arrow</kbd>: Moves focus to the previous control.  Optionally, focus movement may wrap from the first element to the last element. </li>
              <li><kbd>Right Arrow</kbd>: Moves focus to the next control.  Optionally, focus movement may wrap from the last element to the first element. </li>
            </ul>
          </li>
        </ul>
        <ol class="note">
          <li>If the items in a toolbar are arranged vertically:
            <ol>
              <li><kbd>Down Arrow</kbd> performs as <kbd>Right Arrow</kbd> is described above. </li>
              <li><kbd>Up Arrow</kbd> performs as <kbd>Left Arrow</kbd> is described above. </li>
            </ol>
          </li>
          <li>Typically, disabled elements are not focusable when navigating with a keyboard. However, in circumstances where discoverability of a function is crucial, authors may choose to make disabled controls focusable so screen reader users are more likely to be aware of their presence. </li>
          <li>In applications where quick access to a toolbar is important, such as accessing an editor's toolbar from its text area, it is recommended that authors provide a documented shortcut key for moving focus from the relevant context to its corresponding toolbar. </li>
        </ol>
      </section>

      <section class="notoc">
        <h4>WAI-ARIA Roles, States, and Properties</h4>
        <ul>
          <li>The element has the role <a class="role-reference" href="#toolbar">toolbar</a>.  </li>
          <li>Labeling with <a href="#aria-label" class="property-reference">aria-label</a> is recommended, especially if the user interface includes multiple toolbars. </li>
          <li>If the controls are arranged vertically, the toolbar element has <a href="#aria-orientation" class="property-reference">aria-orientation</a> set to <code>vertical</code>. The default orientation is horizontal.</li>
        </ul>
      </section>

      <section class="notoc">
        <h4>Example</h4>
        <p class="note">Any examples referenced here that are hosted outside www.w3.org may have changed and may not accurately exemplify the guidance in this section. The APG task force is developing examples for APG version 1.1 that will be directly incorporated into the guide.</p>
        <ul>
          <li><a href="http://www.oaa-accessibility.org/examplep/toolbar1/" title="Toolbar using inline images for visual state" target="_blank" rel="nofollow">Open Ajax Alliance toolbar</a></li>
        </ul>
      </section>
    </section>

    <section class="widget" id="tooltip">
      <h3>Tooltip Widget</h3>
      <p>
        Popup that displays a description for an element when a user hovers over or focuses on that element.
        It should popup automatically when the user gives input focus to the widget or element with which it is associated.
        The tooltip widget can be dismissed by pressing the <kbd>Escape</kbd> key or by other methods noted below.
        The tooltip widget differs from the <a href="#dialog_tooltip">Dialog (Tooltip)</a> in that it does not receive focus at any time.
      </p>
      <p>The tooltip may appear immediately or there may be a small delay before the tooltip appears.</p>

      <section class="notoc">
        <h4>Keyboard Interaction</h4>

        <p><kbd>Escape</kbd>: Dismisses the Tooltip.</p>
        <ol class="note">
          <li>The trigger element to which the tooltip is attached,   e.g., a link, should never actually lose input focus. </li>
          <li>If the tooltip is invoked when the trigger element   gets focus, then it should be dismissed when it no longer has focus (onBlur). If   the tooltip is invoked with mouseIn, then it should be dismissed with a   mouseOut. </li>
          <li>If nested widgets use the same keys, e.g.,   <kbd>Escape</kbd>, then they should be handled in a Last In First Out (LIFO) manner. For example, an editable grid contains gridcells which contain date fields. The user invokes Actionable mode on the grid and then interacts with the Date Field to invoke the Date Picker. At this point the first press of the <kbd>Escape</kbd> key will close the Date Picker, the second press will exit Actionable mode and return to Navigation mode.</li>
        </ol>
      </section>

      <section class="notoc">
        <h4>WAI-ARIA Roles, States, and Properties</h4>
        <ul>
          <li>Uses the WAI-ARIA role <span class="widget-description"><a href="#tooltip" class="role-reference">tooltip</a></span>. </li>
          <li>The element that the tooltip is for references the tooltip using <a href="#aria-describedby" class="property-reference">aria-describedby</a>. </li>
        </ul>
      </section>

      <section class="notoc">
        <h4>Example</h4>
        <p class="note">Any examples referenced here that are hosted outside www.w3.org may have changed and may not accurately exemplify the guidance in this section. The APG task force is developing examples for APG version 1.1 that will be directly incorporated into the guide.</p>
        <ul>
          <li><a href="http://www.oaa-accessibility.org/examplep/tooltip1/" title="Tooltip" target="_blank" rel="nofollow">Open Ajax Alliance tooltip</a></li>
          <li><a href="http://www.oaa-accessibility.org/examplep/tooltip2/" title="Tooltip: ARIA CSS selectors" target="_blank" rel="nofollow">Open Ajax Alliance tooltip using ARIA CSS selectors</a></li>
          <li><a href="http://archive.dojotoolkit.org/nightly/dojotoolkit/dijit/tests/test_Tooltip.html" title="Dojo Tooltip Widget Test" target="_blank" rel="nofollow">Dojo nightly</a></li>
        </ul>
      </section>
    </section>

    <section class="widget" id="treegrid">
      <h3>Tree Grid</h3>
      <p class="note">This section has not been updated since it was integrated from APG version 1.0 -- an APG task force review is pending.</p>
      <p>
        A grid whose rows can be expanded and collapsed in the same manner as for a tree.
        A Tree Grid is a combination of a Treeview and a Table with rows that are expandable.
      </p>

      <section class="notoc">
        <h4>Keyboard Interaction</h4>
        <p>There are two modes of keyboard interaction:</p>
        <ul>
          <li>Navigation Mode (Read-Only) is the default mode, and allows quick   and intuitive navigation around the grid.
            <ul>
              <li><kbd>Tab</kbd>
                <ul>
                  <li>The initial tab enters the grid with focus on the first cell of the first row, often a header. </li>
                  <li>Once in the grid a second tab moves out of the grid to the next tab stop. </li>
                  <li>Once focus is established in the grid, a <kbd>Tab</kbd> into or a <kbd>Shift + Tab</kbd> into the   grid will return to the cell which last had focus. </li>
                </ul>
              </li>
              <li><kbd>Left Arrow</kbd> and <kbd>Right Arrow</kbd> keys  navigate between columns. If the   next cell in the row is empty, focus should not move. </li>
              <li><kbd>Up Arrow</kbd> and <kbd>Down Arrow</kbd> The down arrow moves focus to the first column of a child row, if expanded. Otherwise focus is moved to the same column in the next row. Up arrow performs the same navigation but in reverse. </li>
              <li><kbd>Control + Left</kbd> and <kbd>Control + Right Arrows</kbd> expand or collapse rows. </li>
              <li>If the cell contains an editable field, the <kbd>Enter</kbd> key starts edit mode and the <kbd>Escape</kbd> key exits edit mode. </li>
              <li>Selecting Cells
                <ul>
                  <li><kbd>Control + Space</kbd> selects the current column. </li>
                  <li><kbd>Shift + Space</kbd> selects the current row. </li>
                  <li><kbd>Control + A</kbd> selects the entire grid. </li>
                  <li><kbd>Shift + Arrow</kbd> selects contiguous cells. </li>
                  <li><kbd>Shift + F8</kbd> Allows additional cells to be added to a   previous selection to accomplish non-contiguous selection. </li>
                </ul>
                  <p class="note">See <a href="#aria_ex_widget">Global Recommendations</a> for information on cut, copy and paste. </p>
              </li>
            </ul>
          </li>
        </ul>

        <p class="note">The author may choose to indent child nodes visually. This should be done with an appropriate number of spacer cells marked as presentation in order to keep the headers aligned. </p>

        <p class="note">If cells are used for padding or layout of the hierarchy, navigation to those presentational cells should be prevented. </p>

        <ul>
          <li>Actionable Mode (Interactive) allows the interaction with other   objects that might be found in the grid cells such as edit fields, links,   etc.
            <ul>
              <li><kbd>F2</kbd> pressed anywhere inside the grid will enter Actionable   Mode. Focus will not be moved. </li>
              <li><kbd>Enter</kbd> pressed while focus is on an actionable item will   enter Actionable Mode. Focus will remain on the actionable item that has focus. </li>
              <li>Optionally, alphanumeric keys pressed while focus is on an actionable item will enter Actionable Mode. Focus will remain on the actionable item that has focus. </li>
              <li><kbd>Tab</kbd> will move to the next actionable (tabbable) item in the   grid and stay within the grid wrapping at the bottom. In this mode each tabbable   object in each cell of the grid can be reached with the tab key. If multiple   tabbable items are located inside a single grid cell, the tab will stop at each   one. When the last tabbable item in a cell is reached the next tab will move to   the next tabbable item in the grid, wrapping at the last tabbable item in the   grid. </li>
              <li><kbd>Shift + Tab</kbd> moves to the previous actionable (tabbable) item   in the grid and stays within the grid, wrapping at the top. </li>
              <li><kbd>Escape</kbd> exits Actionable mode (by which the user may enter text or perform an action to complete a operation) and returns to Navigation Mode (where the user is allowed to move focus among elements). If a widget is in the current grid cell that also uses the <kbd>Escape</kbd> key, then it should cancel the event propagation. A subsequent press of the <kbd>Escape</kbd> key will return focus to the parent widget.</li>
            </ul>
          </li>
        </ul>
      </section>

      <section class="notoc">
        <h4>WAI-ARIA Roles, States, and Properties</h4>
        <p>
          Uses the WAI-ARIA role <a href="#treegrid" class="role-reference">treegrid</a>, and requires the child element <a href="#row" class="role-reference">row</a>.
          By default a treegrid is considered to be editable, meaning all gridcells are editable.
        </p>
        <ul>
          <li>To make a treegrid read-only, set <code>aria-readonly=&quot;true&quot;</code> on the document element having a     <code>role=&quot;treegrid.&quot;</code> This will make all gridcells read-only. </li>
          <li>To override the read-only status on an individual     gridcell, set its <span class="property-reference">aria-readonly</span> property to false. </li>
        </ul>
      </section>

      <section class="notoc">
        <h4>Example</h4>
        <p class="note">Any examples referenced here that are hosted outside www.w3.org may have changed and may not accurately exemplify the guidance in this section. The APG task force is developing examples for APG version 1.1 that will be directly incorporated into the guide.</p>
        <ul>
          <li>For a visual (not accessible) example of where padding cells have been implemented see: <a href="http://archive.dojotoolkit.org/nightly/dojotoolkit/dojox/grid/tests/test_treegrid.html" title="dojox.grid.TreeGrid Tests" target="_blank" rel="nofollow">dojo's TreeGrid example</a>. </li>
          <li>An example where padding cells have not been used (also not accessible): <a href="http://jdevadf.oracle.com/adf-richclient-demo/faces/components/treeTable.jspx" title="treeTable Demo" target="_blank" rel="nofollow">Oracle's Tree Grid</a>. </li>
        </ul>
      </section>
    </section>

    <section class="widget" id="TreeView">
      <h3>Tree View</h3>
      <p>
        A tree view is a component to navigate hierarchical lists.
        It is made up of one or more top level nodes.
        A node may have children or it may be an end node.
        Nodes with children can be expanded or collapsed - when expanded its child nodes are visible.
        When collapsed the children are not visible.
        There is generally some sort of visual indication whether a node has children and can be expanded.
        Any number of nodes can be expanded at a time and child nodes may contain children.
      </p>
      <p>
        An example of a Tree View is a File Navigator where a tree view is used to navigate the directories and files on a file system.
        The directory nodes can be expanded and collapsed to reveal its contained subdirectories and files.
        Terms for understanding tree views include:
      </p>
      <dl>
        <dt>node</dt>
        <dd>An item in a tree. </dd>
        <dt>parent node</dt>
        <dd>Node with children. It can be opened / expanded or closed / collapsed </dd>
        <dt>open node</dt>
        <dd>Expanded node with children; first-level children are visible. </dd>
        <dt>closed node</dt>
        <dd>Closed node with children; the children are not visible. </dd>
        <dt>end node</dt>
        <dd>Node with no children </dd>
      </dl>

      <p>Nodes can be focused and/or selected. There must be visual distinction between focused and selected nodes. </p>

      <section class="notoc">
        <h4>Keyboard Interaction</h4>
        <ul>
          <li>On first load of the tree component, the top level node is in the tab order. </li>
          <li>One and only one node of the tree component is in the tab order of the page at any time. </li>
          <li>The last visited node in the tree control is retained in the tab order when the user navigates away from the tree control. </li>
          <li>Arrowing to an item with the keyboard will focus and select the node. Any previous selections are cleared </li>
          <li><kbd>Up Arrow</kbd> and <kbd>Down arrow</kbd> keys move between visible nodes. </li>
          <li><kbd>Left arrow</kbd> key on an expanded node closes the node. </li>
          <li><kbd>Left arrow</kbd> key on a closed or end node moves focus to the node's parent. </li>
          <li><kbd>Right arrow</kbd> key expands a closed node, moves to the first child of an open node, or does nothing on an end node. </li>
          <li><kbd>Enter</kbd> key performs the default action on end nodes. </li>
          <li>Typing a letter key moves focus to the next instance of a visible node whose title begins with that letter. </li>
          <li><kbd>Home</kbd> key moves to the top node in the tree view. </li>
          <li><kbd>End</kbd> key moves to the last visible node in the tree view. </li>
          <li><kbd>Control + Arrow</kbd> to an item with the keyboard focuses the item (but does not select it). Previous selections are maintained, provided that the <kbd>Control</kbd> key is not released or that some other keyboard function is not performed. </li>
          <li><kbd>Control + Space</kbd> with focus on an item toggles the selection of the item. </li>
          <li><kbd>Shift + Up Arrow</kbd> extends selection up one node. </li>
          <li><kbd>Shift + Down Arrow</kbd> extends selection down one node. </li>
          <li><kbd>Shift + Home</kbd> extends selection up to the top-most node. </li>
          <li><kbd>Shift + End</kbd> extends selection down to the last node. </li>
          <li><kbd>*</kbd>(asterisk) - on numeric keypad (optional) expands all siblings at the current node's level. </li>
        </ul>
      </section>

      <section class="notoc">
        <h4>WAI-ARIA Roles, States, and Properties</h4>
        <ul>
          <li>The tree view container has a role of <a class="role-reference" href="#tree">tree</a>.</li>
          <li>Each node in a tree has the role <a class="role-reference" href="#treeitem">treeitem</a> and should be a DOM child of tree.</li>
          <li>If is not a DOM child of tree, then it should be referenced by <a href="#aria-owns" class="property-reference">aria-owns</a> from its logical parent node.</li>
          <li>If all nodes in the tree are not DOM children of the tree, then set their <a href="#aria-level" class="property-reference">aria-level</a>, <a href="#aria-setsize" class="property-reference">aria-setsize</a> and <a href="#aria-posinset" class="property-reference">aria-posinset</a> accordingly; otherwise, this information cannot be computed for context by the user agent.</li>
          <li>A collection of treeitems to be expanded and collapsed are enclosed in a <a class="role-reference" href="#group">group</a>.</li>
          <li>Each tree node which can be expanded should have <a class="property-reference" href="#aria-expanded">aria-expanded</a> set to <code>false</code></li>
          <li>Each tree node which is expanded should have <a class="property-reference" href="#aria-expanded">aria-expanded</a> set to <code>true</code></li>
          <li>Leaf nodes should not have <a class="property-reference" href="#aria-expanded">aria-expanded</a> set</li>
          <li>If <a class="property-reference" href="#aria-multiselectable">aria-multiselectable</a> is set to <code>true</code> on the tree, then each selectable tree node should have <a class="property-reference" href="#aria-selected">aria-selected</a> set to either <code>true</code> or <code>false</code> depending on the current selection.</li>
        </ul>
      </section>

      <section class="notoc">
        <h4>Example</h4>
        <p class="note">Any examples referenced here that are hosted outside www.w3.org may have changed and may not accurately exemplify the guidance in this section. The APG task force is developing examples for APG version 1.1 that will be directly incorporated into the guide.</p>
        <ul>
          <li><a href="http://www.oaa-accessibility.org/examplep/treeview1/" title="Treeview" target="_blank" rel="nofollow">Open Ajax Alliance treeview</a></li>
          <li><a href="http://www.oaa-accessibility.org/examplep/treeview2/" title="Treeview: Using aria-owns" target="_blank" rel="nofollow">Open Ajax Alliance treeview using aria-owns</a></li>
          <li><a href="http://www.oaa-accessibility.org/examplep/treeview3/" title="Treeview: ARIA CSS Selectors" target="_blank" rel="nofollow">Open Ajax Alliance treeview using ARIA CSS selectors</a></li>
          <li><a href="http://archive.dojotoolkit.org/nightly/dojotoolkit/dijit/tests/tree/test_Tree.html" title="Dijit Tree Test" target="_blank" rel="nofollow">Dojo nightly</a></li>
        </ul>
      </section>
    </section>

    <section class="widget" id="windowsplitter">
      <h3>Window Splitter</h3>
      <p>Visible separator between sections of a Window that is used to modify the size of the panes.</p>
      <p>A Window Splitter can take one of two forms -- fixed size and variable size.</p>

      <section class="notoc">
        <h4>Keyboard Interaction</h4>

        <ul>
          <li><kbd>Tab</kbd>: Moves focus   in to and out of the splitter. </li>
          <li><kbd>Left Arrow</kbd> and <kbd>Right Arrow</kbd>: Move a vertical splitter left and right.</li>
          <li><kbd>Up Arrow</kbd> and <kbd>Down Arrow</kbd>: Move a horizontal splitter up and down.</li>
          <li><kbd>Enter</kbd>: If pane controlled by the splitter is not collapsed, then collapse the pane. If the pane is collapsed then restore the splitter to its previous position. </li>
          <li><kbd>End</kbd> (Optional): moves splitter so the associated pane is the largest allowed size. </li>
          <li><kbd>Home</kbd> (Optional): Moves splitter so the associated pane is the smallest allowed size. This may collapse the pane completely. </li>
          <li><kbd>F6</kbd> (Optional): Cycle through the window   panes. </li>
        </ul>

        <p class="note">A fixed size splitter simply omits implementation of the arrow keys. </p>
      </section>

      <section class="notoc">
        <h4>WAI-ARIA Roles, States, and Properties</h4>
        <ul>
          <li>The splitter has role <a href="separator" class="role-reference">separator</a>.</li>
          <li>If the splitter is expandable and collapsible, keep the splitter's <a href="#aria-expanded" class="state-reference">aria-expanded</a> state updated accordingly.</li>
          <li>Label the splitter with <a href="aria-label" class="property-reference">aria-label</a>, <a href="aria-labelledby" class="property-reference">aria-labelledby</a>, or the <code>title</code> attribute. </li>
          <li>Set the <a href="#aria-controls" class="property-reference">aria-controls</a> attribute of the element with role <code>separator</code> role to the IDs of the panes whose sizes it controls. </li>
        </ul>
      </section>

      <section class="notoc">
        <h4>Example</h4>
        <p class="note">Any examples referenced here that are hosted outside www.w3.org may have changed and may not accurately exemplify the guidance in this section. The APG task force is developing examples for APG version 1.1 that will be directly incorporated into the guide.</p>
        <ul>
          <li><a href="http://archive.dojotoolkit.org/nightly/dojotoolkit/dijit/tests/layout/test_BorderContainer.html" title="dijit.layout.BorderContainer Test" target="_blank" rel="nofollow">Dojo Window splitter</a></li>
        </ul>
      </section>
    </section>

    <section class="widget" id="wizard">
      <h3>Wizard</h3>
      <p class="note">This section has not been updated since it was integrated from APG version 1.0 -- an APG task force review is pending.</p>
      <p>A sequence of dialogs or panels guiding the user through performing a task.</p>

      <section class="notoc">
        <h4>Keyboard Interaction</h4>
        <p>A Wizard can be done in several ways. Either is valid. </p>
        <ul>
          <li>Method 1: Like a <a href="#toolbar">Toolbar</a> </li>
          <li>Method 2: Controls as Default Actions
            <ul>
              <li><kbd>Escape</kbd> cancels the wizard. </li>
              <li><kbd>Enter</kbd> invokes the &quot;next&quot; action; If the last   page, it invokes &quot;finish&quot; </li>
            </ul>
          </li>
          <li>Method 3: Hot Keys
            <ul>
              <li><kbd>Control + Alt + N</kbd> next, finish </li>
              <li><kbd>Control + Alt + P</kbd> previous </li>
              <li><kbd>Escape</kbd> cancel, exit without saving </li>
              <li><kbd>Control + Alt + R</kbd> reset current page to default settings </li>
              <li><kbd>Control + Alt + S</kbd> save and exit </li>
              </ul>
          </li>
          <li>Method 4: Like a <a href="#dialog_nonmodal">Dialog</a> </li>
        </ul>
        <p>Authors should take care when using <kbd>Enter</kbd> to trigger default actions since <kbd>Enter</kbd> might be connected to and trigger some other user interface element, or it might trigger the focused element. Authors should ensure that <kbd>Enter</kbd> activates only the widget they intend. </p>
      </section>

      <section class="notoc">
        <h4>WAI-ARIA Roles, States, and Properties</h4>
      </section>

      <section class="notoc">
        <h4>Example</h4>
        <p class="note">Any examples referenced here that are hosted outside www.w3.org may have changed and may not accurately exemplify the guidance in this section. The APG task force is developing examples for APG version 1.1 that will be directly incorporated into the guide.</p>
        <p><a href="http://archive.dojotoolkit.org/nightly/dojotoolkit/dijit/tests/layout/StackContainer.html" title="StackContainer Demo" target="_blank" rel="nofollow">Dojo nightly</a></p>
      </section>
    </section>
  </section>

  <section id="accessiblewidget">
  <h2> General Steps for Building an Accessible Widget with WAI-ARIA</h2>
  <p class="note">This section has not been updated since it was integrated from APG version 1.0 -- an APG task force review is pending.</p>
  <p>At this point you should have a basic understanding of how WAI-ARIA is used to support interoperability with assistive technologies. If you are not reusing a WAI-ARIA-enabled widget library and wish to create your own the following steps will guide you through the thought process for creating an accessible widget using WAI-ARIA. </p>
  <ol>
    <li>
      <p><strong>Pick the widget type (role) from the WAI-ARIA taxonomy</strong></p>
      <p>WAI-ARIA provides a <a href="#roles" class="specref">role taxonomy</a> ([[WAI-ARIA]], Section 3.4) constituting  the most common UI component types. Choose the role type from the provided table. If your desire was to create a toolbar set the role to toolbar:</p>
      <pre class="example highlight">&lt;div role="toolbar"&gt;</pre>
    </li>
    <li><strong>From the role, get the list of supported states and properties</strong>
      <p> Once you have chosen the role of your widget, consult the [[WAI-ARIA]] for an in-depth definition for the role to find the supported states, properties, and other attributes. For example, the <a class="role-reference" href="#toolbar">toolbar</a> role definition includes:</p>
      <dl>
        <dt>superclass role</dt>
        <dd>In the taxonomy the widget you selected inherits states and properties from this role. In the case of a toolbar you will see that a toolbar is a subclass of a <a class="role-reference" href="#group">group</a>. This makes sense given that a toolbar is a collection of commonly used functions.</dd>
        <dt>related concept</dt>
        <dd>This is really more informative to state what other concepts are similar to this role. These may exist in different host languages outside WAI-ARIA.
          The keyboard model
          for the control should emulate that of the related concept control. </dd>
        <dt>supported states and properties</dt>
        <dd>These are unique states and properties that this widget supports and that were not inherited from its ancestors in the taxonomy. In the case of a <a class="role-reference" href="#toolbar">toolbar</a> there are no such states or properties. However, in the case of a <a class="role-reference" href="#listbox">listbox</a>, you may choose to set the property of <a class="property-reference" href="#aria-multiselectable">aria-multiselectable</a> to true if you were to have more than one item in the <a class="role-reference" href="#listitem">listitem</a> selected at a time.  This indicates to the assistive technology that the <a class="role-reference" href="#listbox">listbox</a> manages a collection of selectable options.</dd>
        <dt>inherited states and properties</dt>
        <dd>These are all the states and properties which are inherited from the roles's ancestors and which you may use. </dd>
        <dt>global states and properties</dt>
        <dd>These are states and properties which apply to all host language components regardless of whether a role is set or not. You may use these as well. </dd>
      </dl>
      <p>Once you have chosen the states and properties that apply to your widget you must set those properties you will use to set their initial values. Note: You do not need to use all the states and properties available for your role. In our case we shall use:</p>
      <pre class="example highlight">&lt;div role="toolbar" id="customToolbar" tabindex="0" aria-activedescendant="button1"
      onkeydown="return optionKeyEvent(event);"
      onkeypress="return optionKeyEvent(event);"
      onblur="hideFocus();"
      onfocus="showFocus();"
      &gt;
      &lt;img src="img/btn1.gif" title="Home" alt="Home" role="button" id=&quot;button1&quot;
           onclick="updateText('Home was invoked');"&gt;
      &lt;img src="img/btn2.gif" title="Refresh" alt="Refresh" role="button" id=&quot;button2&quot;
           onclick="updateText('Refresh was invoked');"&gt;
      &lt;img src="img/btn3.gif" title="Help" alt="Help" role="button" id=&quot;button3&quot;
           onclick="updateText('Help was invoked');"&gt;
&lt;/div&gt;
</pre>
      <p>By setting tabindex=0 on the toolbar, the toolbar will receive focus in the document order. It is necessary then to use script and the aria-activedescendant property to manage virtual focus among the buttons. The details are given in step five, below.</p>
      <div class="note">
        <p>Important: When embedding WAI-ARIA markup in (X) HTML, all WAI-ARIA states and properties must be preceded with the characters <code>aria-</code> with the exception of the <code>role</code> and <code>tabindex</code> attributes. Otherwise, the user agent will not map the WAI-ARIA information, resulting in it not being  recognized by assistive technologies. </p>
        <p>When embedding WAI-ARIA into other host languages, <code>tabindex</code> does not carry over. The WAI-ARIA <code>tabindex</code> extensions are specific to (X)HTML to repair deficiencies in keyboard support. </p>
      </div>
    </li>
    <li><strong>Establish the widget structure in the markup (parent/child)</strong>
      <p>Assistive technologies are very dependent on the structure of widgets as well as general document structure. Structure provides context to the user. A toolbar is a collection of common functions made available to the user. Therefore, all functions you would like in the toolbar must  be contained within it. This can be determined by using the [[dom]] tree structure created by the browser when parsing the host language. By using the parent child relationship of the DOM, an assistive technology can determine all the related toolbar widgets associated with the toolbar. The toolbar widgets would be DOM children of the "toolbar" container. For our purposes we will define three image buttons for cut, copy, and paste.</p>
      <pre class="example highlight">&lt;div role="toolbar" tabindex="0" aria-activedescendant="button1"&gt;
  &lt;img src=&quot;buttoncut.png&quot; alt=&quot;cut&quot; id=&quot;button1&quot;&gt;
  &lt;img src=&quot;buttoncopy.png&quot; alt=&quot;copy&quot; id=&quot;button2&quot;&gt;
  &lt;img src=&quot;buttonpaste.png&quot; alt=&quot;paste&quot; id=&quot;button3&quot;&gt;
&lt;/div&gt;  </pre>
    </li>
    <li><strong>Repeat steps 1-3 for the children of the parent</strong>
      <p>We now need to assign the roles and states for each of the children. However, we shall save the detailed navigation for step 5.</p>
      <pre class="example highlight">&lt;div role="toolbar" tabindex="0" aria-activedescendant="button1"&gt;
  &lt;img src="buttoncut.png" alt="cut" role="button" id="button1"&gt;
  &lt;img src="buttoncopy.png" alt="copy" role="button" id="button2"&gt;
  &lt;img src="buttonpaste.png" alt="paste" role="button" id="button3"&gt;
&lt;/div&gt;
</pre>
      <p>The process of setting roles and states may be a recursive procedure if the children themselves have children, such as in the case of an expandable/collapsible <a class="role-reference" href="#tree">tree</a> widget.</p>
    </li>
    <li>
      <p><strong>Establish keyboard navigation of the widget and plan for how it will be navigated to within the document</strong></p>
      <p>It is very important that  your widget be keyboard accessible. In fact, there must be a keyboard equivalent for every mouse operation. Where possible you should refer to the <a href="#aria_ex">WAI-ARIA examples</a> in this guide for tips on how to implement keyboard navigation for your widget. If you find that an example is not provided, you should follow standard keyboard bindings for UI components such as those used for the <!--<a href="http://www.dinf.ne.jp/doc/english/Us_Eu/conf/csun_98/csun98_051_jfckeys95.htm">Java Foundation Classes for Windows 95/NT</a>-->Java Foundation Classes for Windows 95/NT.</p>
      <p class="ednote">Commented out link to conference paper, which a) was broken, and b) we should have more canonical references than conference papers for things like this.</p>
      <p>For our toolbar, we have chosen to have the toolbar manage the focus for its children and through the use of the <a class="property-reference" href="#aria-activedescendant">aria-activedescendant</a> property. We have also chosen to have the toolbar receive focus based on the tab order by using <code>tabindex</code>. In order to use <a class="property-reference" href="#aria-activedescendant">aria-activedescendant</a>, each focusable descendant must have an assigned ID. </p>
      <pre class="example highlight"> &lt;head&gt;
 &lt;script&gt;
    &#8230;
    function optionKeyEvent(event)
      {
      var tb = event.target;
      var buttonid;

      DOM_VK_ENTER = 13;
      // Partial sample code for processing arrow keys

      if (event.type == "keydown") {
         if (event.altKey) {
           return true;  // Browser should use this, the menu view doesn't need alt-modified keys
         }
         // XXX Implement circular keyboard navigation within the toolbar buttons

         if (event.keyCode == DOM_VK_ENTER) {
           ExecuteButtonAction(getCurrentButtonID()); // This is an author defined function
         }
         else if (event.keyCode == event.DOM_VK_RIGHT) {
           // Change the active toolbar button to the one to the right (circular) by
           var buttonid = getNextButtonID();   // This is an author defined function
           tb.setAttribute("aria-activedescendant", buttonid);
         }
         else if (event.keyCode == event.DOM_VK_LEFT) {
            // Change the active toolbar button to the one to the left (circular) by
            var buttonid = getPrevButtonID();  // This is an author defined function
            tb.setAttribute("aria-activedescendant", buttonid);
         }
         else {
            return true;
         }
         return false;
      }
      else if (event.type == "keypress") {
        &#8230;
      }
    }
&lt;/script&gt;

&lt;div role="toolbar" tabindex="0" aria-activedescendant="button1" id="tb1"
  onkeydown="return optionKeyEvent(event);"
  onkeypress="return optionKeyEvent(event);"&gt;
  &lt;img src="buttoncut.png" alt="cut" role="button" id="button1"&gt;
  &lt;img src="buttoncopy.png" alt="copy" role="button" id="button2"&gt;
  &lt;img src="buttonpaste.png" alt="paste" role="button" id="button3"&gt;
&lt;/div&gt;</pre>
      <p>The details of implementing keyboard navigation are described in <a href="#keyboard">Keyboard and Structural Navigation</a> section of this document.</p>
      <p class="note">You must also show the visual focus for each element that has focus. </p>
    </li>
    <li>
      <p><strong>Apply and  manage needed WAI-ARIA states in response to user input events</strong></p>
      <p>Similar to the processing of <a class="property-reference" href="#aria-activedescendant">aria-activedescendant</a> in Step 5, as author you must set any additional WAI-ARIA states and properties on document elements.</p>
    </li>
    <li>
      <p><strong>Synchronize the visual UI with accessibility states and properties for supporting user agents</strong></p>
      <p class="ednote">Thomas comment: is confusing that the example switches from toolbar to treeitem.  Maybe the best overall sample is to do a tree because it demonstrates each of the points you want to make? </p>
      <p>You should consider binding  user interface changes directly to changes in WAI-ARIA states and properties, such as through  the use of <a href="http://www.w3.org/TR/1998/REC-CSS2-19980512/selector.html#attribute-selectors">CSS attribute selectors</a>. For example, the setting of the <a class="state-reference" href="#aria-selected">aria-selected</a> state may change the background of a selected <a class="role-reference" href="#treeitem">treeitem</a> in a <a class="role-reference" href="#tree">tree</a>. This may also be done with JavaScript.</p>
      <pre class="example highlight">
.treeitem[role="treeitem"][aria-selected="true"] {color: white; background-color: #222222;}

.treeitem[role="treeitem"][aria-selected="false"] {color: white; background-color: beige;}        </pre>
      <p>Authors should be aware that CSS attribute selectors are not supported in some browsers, such as Internet Explorer 6. A consistent way to apply styling to reflect WAI-ARIA semantics would be to assign an element a class name based on the WAI-ARIA attribute being set using script as shown here:</p>
      <pre class="example highlight">function setSelectedOption(menuItem)
     {
        if (menuItem.getAttribute("role") != "menuitem") {
           return;
        }
        var menu = getMenu(menuItem);
        var oldMenuItem = getSelectedOption(menu);

        // Set class so that we show selection appearance
        oldMenuItem.className="unselected";
        menu.setAttribute("aria-activedescendant", menuItem.id);
        menuItem.className= "selected";
      }</pre>
    </li>
    <li> <strong>Showing and Hiding Sections in a Widget</strong>
      <p> The proper synchronization of showing and hiding sections in a widget with the WAI-ARIA display state is also critical. Some platform accessibility <abbr title="Application Programming Interfaces">APIs</abbr> provide events for applications to notify the assistive technology when pop-ups such as menus, alerts, and dialogs come into view or go away. Rich Internet applications can assist browsers which support these conventions by: </p>
      <ol>
        <li>
          <p> Creating an entire section and then insert it into the [[dom]],  as a subtree of the parent element activated to show the pop-up,  and then removing the section from the inserted area when  the pop-up goes away.</p>
          <p>OR</p>
        </li>
        <li>
          <p>Using the following style sheet properties to show and hide document sections being used to represent the pop-up items, menus or dialogs:</p>
          <ul>
            <li><code>display:block</code></li>
            <li><code>display:none</code></li>
            <li><code>visibility:visible</code></li>
            <li><code>visibility:hidden</code></li>
          </ul>
          <p>By monitoring these behaviors a user agent may use this information to notify assistive technology that the pop-up has occurred by generating the appropriate accessibility <abbr title="Application Programming Interface">API</abbr> event. </p>
        </li>
      </ol>
      <p>Some assistive technologies may use the DOM directly to determine these when pop-up occurs. In this case, the first mechanism of writing a section to the DOM would work using the DOM events as demonstrated here. </p>
      <pre class="example highlight">
    // create new table row with table cell and div
    var newTr = document.createElement('TR');
    var newTd = document.createElement('TD');
    var newDiv = document.createElement('DIV');
    newTr.appendChild(newTd);
    newTd.appendChild(newDiv);


    //insert this new table row before the Node selected
    var container = theNode.parentNode;
    container.insertBefore(newTr, theNode);

    //remove theNode selected
    container.removeChild(theNode);"</pre>
      <p>However, if you are using CSS to show and hide sections of the DOM (2) it is essential that you set the corresponding WAI-ARIA <a class="state-reference" href="#aria-hidden">aria-hidden</a> property to indicate that the section is visible or hidden and synchronize it with your CSS styling as shown here: </p>
      <pre class="example highlight">[aria-hidden=true] {visibility: hidden;}

&#8230;

&lt;div role="button" aria-haspopup="true" aria-owns="mypopupmenu"&gt;
&lt;div role="menu" aria-hidden="true" id="mypopupmenu"&gt;&#8230;&lt;/div&gt;</pre>
    </li>
    <li><strong>Support basic accessibility, such as alternative text on images</strong>
      <p>When an image is used to represent information within a component, such as  image buttons, you need to set the alternative text on those images. This is then mapped by the user agent to the accessible name in the platform accessibility API. Using our example:</p>
      <pre class="example highlight">&lt;div role="toolbar" tabindex="0" aria-activedescendant="button1" id="tb1"
     onkeydown="return optionKeyEvent(event);"
     onkeypress="return optionKeyEvent(event);"&gt;
   &lt;img src="buttoncut" role="button" id="button1" alt="cut"&gt;
   &lt;img src="buttoncopy" role="button" id="button2" alt="copy"&gt;
   &lt;img src="buttonpaste" role="button" id="button3" alt="paste"&gt;
&lt;/div&gt;</pre>
    </li>
    <li><strong>Establish WAI-ARIA relationships between this widget and others</strong>
      <p>Once you have made the basic widget accessible you may then need to establish its relationship to other widgets. Examples of this are <a class="property-reference" href="#aria-labelledby">aria-labelledby</a>, <a class="property-reference" href="#aria-controls">aria-controls</a>, <a class="property-reference" href="#aria-describedby">aria-describedby</a> and <a class="property-reference" href="#aria-flowto">aria-flowto</a>. The details of using these relationships are described in the <a href="#relations">Relationships</a> section of this document. </p>
      <p>Other relationships which should be considered are more declarative and provide context to the widget within a set. For these, <a class="property-reference" href="#aria-level">aria-level</a>, <a class="property-reference" href="#aria-posinset">aria-posinset</a>, and <a class="property-reference" href="#aria-setsize">aria-setsize</a> are provided. If you structure your Document Object Model appropriately so that the user agent can determine this information from it using the DOM hierarchy directly, you do not need to set these properties. There are, however, situations in rich internet applications where all the elements in a container are not in the DOM at one time, such as when you can only render the ten of fifty items in a subtree. In this case the user agent cannot determine the number of tree items (<a class="property-reference" href="#aria-setsize">aria-setsize</a>) for the position in the set (<a class="property-reference" href="#aria-posinset">aria-posinset</a>), and potentially the tree depth (<a class="property-reference" href="#aria-level">aria-level</a>) from the DOM. In these situations you will need to provide these WAI-ARIA properties.</p>
    </li>
    <li>
      <p><strong>Review widget to ensure that you have not hard coded sizes</strong></p>
      <p>The ability for applications to respond to system font settings is a requirement. Most user agents are designed to meet this requirement. This also means your Web application running within your browser is impacted when the user agent changes the font sizes to meet the need. If you have hard coded your font size in pixels  an increase in system fonts will not be reflected in your Web application. You must also not hard code the size of your widgets in pixels either. If the fonts are scalable, but the widget they are encapsulated in is not, then the text could flow outside your widget. </p>
<p>Follow these rules to allow your application to respond to system font settings:</p>
<ul>
<li>Establish a base set of font sizes used in widgets based on percentage of the container element font size.</li>
<li>Use <abbr title="Cascading Style Sheets">CSS</abbr> width, borders, margin, padding, background, and positioning properties to specify the    graphical rendering of widgets and their sub-components, use percentage units or em units to specify widths of widget components (An em is a  the font unit of measure between the top and bottom of an upper case letter M.). Border      widths, padding, and margins can use <abbr title="pixel">PX</abbr> units.</li>
<li>Use scripting for run time CSS positioning of widget sub-components in relation to other sub components.</li>
<li>Make sure all widgets use consistent height and width units of measure.</li>
</ul>
<p>
Percentages are the most reliable way to consistently specify proportional text sizes in widgets. The use of percentages and em should be used for specifying widths of a widget and the widget sub components. The use of percentages for text size and percentages and em units for widths support browser zoom capabilities to make widgets larger or smaller.

Pixels can be used for specifying line widths, padding and margins.</p>
      <p class="note"> <em>Important: Most browsers today have a zoom feature which allow the user to magnify the entire Web page. Most legislation today requires that your application respond to system font and color settings and therefore you will want to consider the fact the system settings could adversely affect your Web page should you decide to hard code pixel sizes.</em> </p>
    </li>
    <li> <strong>Compensate for Background Images when in High Contrast Mode</strong>
      <p>Authors use background images when styling their widgets, including situations where the background image is not merely decorative, but informative.  An example is a horizontal progress bar that it is filled by gradually revealing more of a background image.  This is accomplished by initially setting the width of the element to zero, and then incrementing its width in accordance with the degree of progress.</p>
      <p><em>High contrast mode</em> is an operating system display modification that makes the screen easier to see for low vision users.  Some operating systems (e.g., Windows), do not display background images when in high contrast mode.  Consequently, the progress bar described above appears empty regardless of the progress.  It is recommended that authors not use background images as the sole method to convey important information, and to compensate with alternative or additional style rules. </p>
      <p>In the case of the progress bar example, a technique that works when in high contrast mode is to style the element with a border.  Since the width of the element is updated as progress increases, its border gradually expands horizontally forming an ever wider unfilled rectangle.  This provides alternative visual feedback as to the extent of the progress.</p>
      <p>Another technique is to replace a background image with text.  Consider a dialog that uses a background image for its close box.  To compensate for the missing close box when in high contrast mode, a lower case 'x' is used instead.  The compensation technique used depends on the context, particularly the purpose of the background image.</p>
      <p>There are two general approaches with respect to detecting high contrast mode.  They are (1) executing a script to determine if the system is in high contrast mode, or (2) providing a preference to use alternative styles.  The advantage of automatic detection is that some operating systems simply apply a different color palette when in high contrast mode and do not turn off background images.  In that case, authors need not compensate for missing background images.  However, detection of high contrast mode by script is relatively expensive compared to a preference that users can set, and, presumably, users can see whether background images are displayed in high contrast mode on their system.  It is up to individual authors to decide which method they find acceptable for their particular situation.</p>
      <p>The following code fragment outlines how to detect high contrast mode. </p>
      <pre>
/* Define styles for the high contrast test element */
#hiContrastTestEl {
    border: 1px solid;
    border-color:red green;
    position: absolute;
    height: 5px;
    top: -999px;
    background-image: url('resources/blank.gif');
}
&#8230;
// An onload event handler that inserts the high contrast test element and
// then tests its computed styles.
function detectHiContrast() {
    var div = document.createElement('div');
    div.setAttribute ('id', 'hiContrastTestEl');
    // &#8230; append &lt;div#hiContrastTestEl&gt; to the &lt;body&gt; element &#8230;
    var cs = window.getComputedStyle(div);
    var bki = cs.backgroundImage;
    var hiContrast = false;

    // The CSS sets the top and right borders of the test element to red and
    // green, respectively.  In high contrast mode either the borders are
    // the same color, or there is no legitimate url to the background image.
    hiContrast =    (cs.borderTopColor == cs.borderRightColor) ||
                    (bki != null &amp;&amp; (bki == 'none' || bki == 'url (invalid-url:)'));

    if (hiContrast) {
        // apply hi contrast styles to compensate for missing background images.
    }
    // &#8230; remove the test element from the document &#8230;
}</pre>
    </li>
    <li> <strong>Test with User agent, Assistive Technology, and People with disabilities</strong>
      <p>To ensure you have set your WAI-ARIA semantics correctly, test your application with your user agent, an assistive technology, and a person with disability. Example assistive technologies are screen readers and screen magnifiers. Ensure that your user agent is designed to support WAI-ARIA and their your assistive technology is designed to support WAI-ARIA  in the selected user agent.</p>
      <p>Finding people with disabilities to do testing may be difficult but many companies employ people with disabilities, including your customers, and you should reach out to them to ask for help. Other places to look are advocacy groups like the National Federation of the Blind or your local schools for the blind, reading and learning centers, and so on.  The people you reach out to may someday need to use  what you produce.</p>
    </li>
  </ol>
</section>
  <section id="keyboard">
  <h2> Developing a Keyboard Interface</h2>
  <p>
  Unlike native HTML form elements, browsers do not provide keyboard support for graphical user interface (GUI) components that are made accessible with ARIA; authors have to provide the keyboard support in their code.
  This section describes the principles and methods for making the functionality of a web page that includes ARIA widgets, such as menus and grids,  as well as interactive components, such as toolbars and dialogs, operable with a keyboard. 
  Along with the basics of focus management, this section offers guidance toward the objective of providing experiences to people who rely on a keyboard that are as efficient and enjoyable as the experiences available to others. 
  It covers:
  </p>
  <ol>
  <li>Understanding fundamental principles of focus movement conventions used in ARIA design patterns.</li>
  <li>Maintaining visible focus, predictable focus movement, and distinguishing between keyboard focus and the selected state.</li>
  <li>Managing movement of keyboard focus between components, e.g., how the focus moves when the <kbd>Tab</kbd> and <kbd>Shift+Tab</kbd> keys are pressed.</li>
  <li>Managing movement of keyboard focus inside components that contain multiple focusable elements, e.g., two different methods for programatically exposing focus inside widgets like radio groups, menus, listboxes, trees, and grids.</li>
  <li>Managing focus for modal and non-modal dialogs.</li>
  <li>Determining when to make disabled interactive elements focusable. </li>
  <li>Assigning and revealing keyboard shortcuts, including guidance on how to avoid problematic conflicts with keyboard commands of assistive technologies, browsers, and operating systems.</li>
  <li>Addressing macro navigation concerns, i.e., methods for enabling efficient keyboard access to different sections of a page or site.</li>
  </ol>
    <section id="kbd_generalnav">
    <h3>Fundamental Keyboard Navigation Conventions</h3>
      <p>
      ARIA roles, states, and properties model accessibility behaviors and features shared among GUI components of popular desktop GUIs, including Microsoft Windows, Mac OS X, and GNOME.
      Similarly, ARIA design patterns borrow user expectations and keyboard conventions from those platforms, consistently incorporating common conventions with the aim of facilitating easy learning and efficient operation of keyboard interfaces across the web.
      </p>
      <p>
      For a web page to be accessible, all interactive elements must be operable via the keyboard.
      In addition, consistent application of the common GUI keyboard interface conventions described in the <a href="#aria_ex">ARIA design patterns</a> is important, especially  for assistive technology users. 
      Consider, for example, a screen reader user operating a tree.
      Just as familiar visual styling helps users discover how to expand a tree branch with a mouse, ARIA attributes give the tree the sound and feel of a tree in a desktop application.
      So, screen reader users will commonly expect that pressing the right arrow key will expand  a collapsed node. 
      Because the screen reader knows the element is a tree, it also has the ability to instruct a novice user how to operate it. 
      Similarly, voice recognition software can implement commands for expanding and collapsing branches because it recognizes the element as a tree and can execute appropriate keyboard commands.
      All this is only possible if the tree implements the GUI keyboard conventions as described in the <a href="#TreeView">ARIA tree pattern</a>.
      </p>
      <p>
      A primary keyboard navigation convention common across all platforms is that the <kbdd>tab</kbdd> and <kbd>shift+tab</kbd> keys move focus from one UI component to another while other keys, primarily the arrow keys, move focus inside of components that include multiple focusable elements.
      The path that the focus follows when pressing the <kbd>tab</kbd> key is known as the tab sequence or tab ring.
      </p>
      <p>
      Common examples of UI components that contain multiple focusable elements are radio groups, tablists, menus, and grids.
      A radio group, for example, contains multiple radio buttons, each of which is focusable. 
      However, only one of the radio buttons is included in the tab sequence. 
      After pressing the <kbd>Tab</kbd> key moves focus to a radio button in the group, pressing arrow keys moves focus among the radio buttons in the group, and pressing the <kbd>Tab</kbd> key moves focus out of the radio group to the next element in the tab sequence.
      </p>
      <p>
      The ARIA specification refers to a discrete UI component that contains multiple focusable elements as a <a href="#composite" class="role-reference">composite</a> widget.
      The process of controlling focus movement inside a composite is called managing focus. 
      Following are some ARIA design patterns with example implementations that demonstrate focus management:
      </p>
      <ul>
      <li><a href="#combobox">Combobox</a></li>
      <li><a href="#grid">Grid</a></li>
      <li><a href="Listbox">Listbox</a></li>
      <li><a href="#menu">Menu or menu bar</a></li>
      <li><a href="#radiobutton">Radiogroup</a></li>
      <li><a href="#tabpanel">Tabs</a></li>
      <li><a href="#toolbar">Toolbar</a></li>
      <li><a href="#treegrid">Tree Grid</a></li>
      <li><a href="#TreeView">Tree View</a></li>
            </ul>
      </section>
      <section id="kbd_focus_discernable_predictable">
      <h3>Discernable and Predictable Keyboard Focus </h3>
      <p>
      When operating with a keyboard, two essentials of a good experience are the abilities to easily discern the location of the keyboard focus and to discover where focus landed after a navigation key has been pressed.
      The following factors affect to what extent a web page affords users these capabilities.
      </p>
      <ol>
      <li>Visibility of the focus indicator: Users need to be able to easily distinguish the keyboard focus indicator from other features of the visual design. 
      Just as a mouse user may move the mouse to help find the mouse pointer, a keyboard user may press a navigation key to watch for movement. 
      If visual changes in response to focus movement are subtle, many users will lose track of focus and be unable to operate.
      Authors are advised to rely on the default focus indicators provided by browsers. 
      If overriding the default, consider:
      <ul>
      <li>something about ... Colors and gradients can disappear in high contrast modes.</li>
      <li>Users need to be able to easily distinguish between focus and selection as described in <a href="#kbd_focus_vs_selection"></a>, especially when a component that contains selected elements does not contain the focus. </li>
      <li>... other considerations to be added ... </li>
      </ul>
      </li>
      <li>Persistence of focus: It is essential that there is always a component within the user interface that is active (document.activeElement is not null or is not the body element) 
      and that the active element has a visual focus indicator. 
      Authors need to manage events that effect the currently active element so focus remains visible and moves logically.
      For example, if the user closes a dialog or performs a destructive operation like deleting an item from a list, the active element may be hidden or removed from the DOM.
      If such events are not managed to set focus on the button that triggered the dialog or on the list item following the deleted item, browsers move focus to the body element, affectively causing a loss of focus within the user interface.
      </li>
      <li>Predictability of movement: Usability of a keyboard interface is heavily influenced by how readily users can guess where focus will land after a navigation key is pressed. 
      Some possible approaches to optimizing predictability include:
      <ul>
      <li>
      Move focus in a pattern that matches the reading order of the page's language. 
      In left to right languages, for example, create a tab sequence that moves focus left to right and then top to bottom. 
      </li>
      <li>
      Incorporate all elements of a section of the page in the tab sequence before moving focus to another section. 
      For instance, in a page with multiple columns that has content in a left side bar, center region, and right side bar, build a tab sequence that covers all elements in the left sidebar before focus moves to the first focusable element in the center column. 
      </li>
      <li>
      When the distance between two consecutive elements in the tab sequence is significant, avoid movement that would be perceived as backward. 
      For example, on a page with a left to right language, a jump from the last element in the bottom right of the main content to the top element in a left-hand sidebar is likely to be less predictable and more difficult to follow, especially for users with a narrow field of view. 
      </li>
      <li>
      Follow consistent patterns across a site.
      The keyboard experience is more predictable when similar pages have similar focus movement patterns.
      </li>
      <li> Do not set initial focus when the page loads except in cases where:
      <ul>
      <li>The page offers a single, primary function that nearly all users employ immediately after page load.</li>
      <li>Any given user is likely to use the page often.</li>
      </ul>
      </li>
      </ul>
      </ol>
      </section>
      <section id="kbd_focus_vs_selection">
      <h3>Focus VS Selection and the Perception of Dual Focus</h3>
      <p>
      Occasionally, it may appear as if two elements on the page have focus at the same time.
      For example, in a multi-select list box, when an option is selected it may be greyed.
      Yet, the focus indicator can still be moved to other options, which may also be selected.
      Similarly, when a user activates a tab in a tablist, the selected state is set on the tab and its visual appearance changes.
      However, the user can still navigate, moving the focus indicator elsewhere on the page while the tab retains its selected appearance and state.
      </p>
      <p>
      Focus and selection are quite different.
      From the keyboard user's perspective, focus is a pointer, like a mouse pointer; it tracks the path of navigation.
      There is only one point of focus at any time and all operations take place at the point of focus.
      On the other hand, selection is an operation that can be performed in some widgets, such as list boxes, trees, and tablists. 
      If a widget supports only single selection, then only one item can be selected and very often the selected state will simply follow the focus when focus is moved inside of the widget.
      That is, in some widgets, moving focus may also perform the select operation.
      However, if the widget supports multiple selection, then more than one item can be in a selected state, and keys for moving focus do not perform selection.
      Some multi-select widgets do support key commands that both move focus and change selection, but those keys are different from the normal navigation keys.
      Finally, when focus leaves a widget that includes a selected element, the selected state persists.
      </p>
      <p>
      From the developer's perspective, the difference is simple -- the focused element is the active element (document.activeElement).
      Selected elements are elements that have <code>aria-selected="true"</code>.
      </p>
      <p>With respect to focus and the selected state, the most important considerations for designers and developers are: </p>
      <ul>
      <li>The visual focus indicator must always be visible.</li>
      <li>The selected state must be visually distinct from the the focus indicator. </li>
      </ul>
    </section>
      <section id="kbd_general_between">
      <h3> Keyboard Navigation Between Components (The Tab Sequence)</h3>
      <p> 
      As explained in section <a href="#kbd_generalnav"></a>, all interactive UI components need to be reachable vai the keyboard. 
      This is best achieved by either including them in the tab sequence or by making them accessible from a component that is in the tab sequence, e.g., as part of a composite component. 
      This section addresses building and managing the tab sequence, and subsequent sections cover making focusable elements that are contained within components keyboard accessible.
      </p>
      <p>
      The <a href="https://www.w3.org/TR/html5/editing.html#attr-tabindex">HTML tabindex</a>
      and <a href="https://www.w3.org/TR/SVG2/struct.html#tabindexattribute">SVG tabindex</a>
      attributes can be used to add and remove elements from the tab sequence.
      The value of tabindex can also influence the order of the tab sequence, although authors are strongly advised not to use tabindex for that purpose.
      </p>
      <p>
      In HTML, the default tab sequence of a web page includes only links and HTML form elements, except In Mac OS, where it includes only form elements.
     Mac OS system preferences include a keyboard setting that enables the tab key to move focus to all focusable elements.
     </p>
     <p>
     The default order of elements in the tab sequence is the order of elements in the DOM.
     The DOM order also determines screen reader reading order.
     It is important to keep the keyboard tab sequence and the screen reader reading order aligned, logical, and predictable as described in <a href="#kbd_focus_discernable_predictable"></a>.
     The most robust method of manipulating the order of the tab sequence while also maintaining alignment with the reading order that is currently available in all browsers is rearranging elements in the DOM.
      </p>
     <p>The values of the tabindex attribute have the following effects. </p>
      <dl>
              <dt>tabindex is not present or does not have a valid value</dt>
              <dd>The element has its default focus behavior. In HTML, only form controls and anchors with an HREF attribute are included in the tab sequence.</dd>
              <dt>tabindex="0"</dt>
              <dd>The element is included in the tab sequence based on its position in the DOM.</dd>
              <dt>tabindex="-1"</dt>
              <dd>The element is not included in the tab sequence but is focusable with element.focus().</dd>
              <dt>tabindex="X" where X is an integer in the range 1 &lt;= X &lt;= 32767</dd>
              <dd>Authors are strongly advised NOT to use these values. The element is placed in the tab sequence based on the value of tabindex. Elements with a tabindex value of 0 and elements that are focusable by default will be in the sequence after elements with a tabindex value of 1 or greater. </dd>
              </dl>
    </section>
      <section id="kbd_general_within">
      <h3> Keyboard Navigation Inside Components</h3>
      <p>
      As described in section <a href="#kbd_generalnav"></a>, the tab sequence should include only one focusable element of a composite UI component.
      Once a composite contains focus, keys other than <kbd>Tab</kbd> and <kbe>Shift+Tab</kbe> enable the user to move focus among its focusable elements.
      Authors are free to choose which keys move focus inside of a composite, but they are strongly advised to use the same key bindings as similar components in common GUI operating systems as demonstrated in <a href="#aria_ex"></a>.
      </p>
      <p>
      The convention for where focus lands in a composite when it recieves focus as a result of a <kbd>Tab</kbd> key event depends on the type of composite.
      It is typically one of the following.
      </p>
      <ul>
      <li>
      The element that had focus the last time the composite contained focus. 
      Or, if the composite has not yet contained the focus, the first element.
      Widgets that usually employ this pattern include grid and tree grid.
      </li>
      <li>
      The selected element. Or, if there is no selected element, the first element.
      Widgets where this pattern is commonly implemented include radio groups, tabs, list boxes, and trees.
      Note: For radio groups, this pattern is referring to the checked radio button; the selected state is not supported for radio buttons.
      </li>
      <li>
      The first element.
      Components that typically follow this pattern include menubars and toolbars.
      </li>
      </ul>
      <p>
      The following sections explain two strategies for managing focus inside composite elements: creating a roving tabindex and using the aria-activedescendant property. 
      </p>
      <section id="kbd_roving_tabindex">
      <h4>Managing Focus Within Components Using a Roving tabindex</h4>
      <p>
      When using roving tabindex to manage focus in a composite UI component, the element that is to be included in the tab sequence has tabindex of "0" and all other focusable elements contained in the composite have tabindex of "-1".
      The algorithm for the roving tabindex strategy is as follows. 
      </p>
      <ul>
        <li>When the component container is loaded or created, set <code>tabindex="0"</code> on the element that will initially be included in the tab sequence and set <code>tabindex="-1"</code> on all other focusable elements it contains.</li>
        <li>When the component contains focus and the user presses a navigation key that moves focus within the component, such as an arrow key:
        <ul>
                            <li>set <code>tabindex="-1"</code> on the element that has <code>tabindex="0"</code>.</li>
                            <li>Set <code>tabindex="0"</code> on the element that will become focused as a result of the key event.</li>
                            <li>Set focus, <code>element.focus()</code>, on the element that has <code>tabindex="0"</code>.</li>
                        </ul>
                    </li>
                    <li>If the design calls for a specific element to be focused the next time the user moves focus into the composite with <kbd>Tab<kbd> or <kbd>Shift+Tab</kbd>,
                    check if that target element has <code>tabindex="0"</code> when the composite loses focus. 
                     If it does not, set <code>tabindex="0"</code> on the target element and set <code>tabindex="-1"</code> on the element that previously had <code>tabindex="0"</code>.
                    </li>
      </ul>
      <p>
      One benefit of using roving tabindex rather than aria-activedescendant to manage focus is that the user agent will scroll the newly focused element into view.
      </p>
    </section>
      <section id="kbd_focus_activedescendant">
      <h4>Managing Focus in Composites Using aria-activedescendant</h4>
      <p>
      If a component container has an ARIA role that supports the <a class="property-reference" href="#aria-activedescendant">aria-activedescendant</a> property, it is not necessary to manipulate the tabindex attribute and move DOM focus among focusable elements within the container.
      Instead, only the container element needs to be included in the tab sequence. When the container has DOM focus, the value of aria-activedescendant on the container tells assistive technologies which element is active within the widget.
      Assistive technologies will consider the element referred to as active to be the focused element even though DOM focus is on the element that has the aria-activedescendant property.
      And, when the value of aria-activedescendant is changed, assistive technologies will receive focus change events equivalent to those received when DOM focus actually moves.
      </p>
      <p>
      The steps for using the aria-activedescendant method of managing focus are as follows.
      </p>
      <ul>
      <li>When the container element that has a role that supports aria-activedescendant is loaded or created, ensure that:
      <ul>
      <li>The container element is included in the tab sequence as described in <a href="#kbd_general_between"></a> or it is otherwise focusable as described in <a href="#kbd_nested_components"></a>.</li>
      <li>It has <code>aria-activedescendant="IDREF"</code> where IDREF is the ID of the element within the container that should be identified as active when the widget receives focus. The referenced element needs to meet the DOM relationship requirements described below.</li>
      </ul>
      </li>
      <li>When the container element receives DOM focus, draw a visual focus indicator on the active element and ensure the active element is scrolled into view. See section <a href="#scrollintoview">Managing Focus with Scroll</a> below for more information.
      </li>
      <li>When the composite widget contains focus and the user presses a navigation key that moves focus within the widget, such as an arrow key:
      <ul>
      <li>Change the value of aria-activedescendant on the container to refer to the element that should be reported to assistive technologies as active.</li>
      <li>Move the visual focus indicator and, if necessary,  scrolled the active element into view.</li>
      </ul>
      </li>
      <li>If the design calls for a specific element to be focused the next time a user moves focus into the composite with <kbd>Tab<kbd> or <kbd>Shift+Tab</kbd>,
                    check if aria-activedescendant is referring to that target element when the container loses focus. 
                     If it is not, set aria-activedescendant to refer to the target element.
                    </li>
      </ul>
      <p>
      The <a href="#aria-activedescendant" class="property-reference">specification for aria-activedescendant</a> places important restrictions on the DOM relationship between the focused element that has the aria-activedescendant attribute and the element referenced as active by the value of the attribute.
      One of the following three conditions must be met.
      </p>
      <ol>
      <li>The element referenced as active is a DOM descendant of the focused referencing element.</li>
      <li>The focused referencing element has a value specified for the <a href="#aria-owns" class="property-reference">aria-owns</a> property that includes the ID of the element referenced as active. </li>
      <li>The focused referencing element has role of <a href="#textbox" class="role-reference">textbox</a> and has <a href="#aria-controls" class="property-reference">aria-controls</a> property referring to an element with a role that supports aria-activedescendant and either:
      <ol>
      <li>The element referenced as active is a descendant of the controlled element.</li>
      <li>The controlled element has a value specified for the <a href="#aria-owns" class="property-reference">aria-owns</a> property that includes the ID of the element referenced as active. </li>
      </ol>
      </li>
      </ol>
    </section>
    <section id="kbd_nested_components">
    <h4>Nested Composite Components - Composites and Toolbars That Contain Composites</h4>
    <p>
    to be written
    </p>
    </section>
    <section id="scrollintoview">
      <h5>Managing Focus with Scroll</h5>
      <p class="note">Not yet edited ... considering what should be written/included. We don't want to write a javascript book.</p>
      <p>In some browsers, a JavaScript call to <code> scrollIntoView()</code> on this element should suffice, but in browsers where   this is unreliable, authors should explicitly set the <code>scrollTop</code> and <code>scrollLeft</code> properties of the "cell23" element and its ancestors to scroll the element into view. <code>scrollTop</code> and <code>scrollLeft</code> adjust the node positions by the amounts(pixels) needed to scroll a node into view.  Scrolling values are adjusted by the amounts(pixels) needed
        to scroll a node into view. This is done by comparing the sizes of the nodes
        using available measurements such as scroll+offset+clientWidth/Height/Left/Top. It's important to note that you have to adjust a node so that it's viewable within
        the context of its parent node.  Then you have to move up the DOM tree and make
        each parent node visible.</p>
      <p>For example, create a custom <code> scrollIntoView()</code> method that is called at various   times, including coincidence with the setting of the <a class="property-reference" href="#aria-activedescendant">aria-activedescendant</a> property. The method takes a DOM node   argument, say "n". Here is the high level algorithm: </p>
      <ol>
        <li> If n is already in view, stop; otherwise, continue. </li>
        <li> adjust n.scrollTop and n.scrollLeft such that it is in view. </li>
        <li>adjust scrollTop and scrollLeft for the ancestor nodes of n such that   that the region of the ancestors which n consumes is visible.</li>
      </ol>
      <p>This is a minimum-position-change algorithm. </p>
      <p>Understanding how the DOM scrollIntoView works across browsers is important.
        Browsers (including Firefox3) force the node either to the top or the bottom of the screen (as defined by the single Boolean parameter) even if its already in view. This is problematic when you only need to scroll horizontally to see the element. It is also problematic when  the node is partially off the bottom of the screen and the parameter is (true) which forces the node all the way to the top, and vice versa with the top going to the bottom on (false). IE forces the node to the left of the client area (or right in right-to-left mode) even if it's horizontally in view already. </p>
      <p>The <code>scrollTop</code> and<code> scrollLeft</code> functions create some challenges. <code>scrollTop</code> is always accurate but misleading with respect to inner (nested) scrollbars.<code> scrollLeft</code> cannot be relied on in right-to-left languages because it is sometimes negative and sometimes positive especially with respect to inner (nested) scrollbars. Different browsers handle right-to-left completely differently. </p>
    </section>
    </section>
    <section id="modal_dialog">
 <h3>Managing Focus in Dialogs</h3>
 <p class="note">
 MCK: unedited content pulled together from the old guide that needs a significant re-write. Please ignore this section for now.
 </p>
<p>
WAI-ARIA provides for two dialog roles - dialog and alertdialog. When authors simulate dialogs on a web page they often limit their interaction considerations to the mouse. Unlike Graphical User Interface dialog boxes on a desktop computer, a user during keyboard navigation could accidentally navigate outside the dialog box and become disoriented. This can happen when the user is tabbing in the dialog. A modal dialog prevents the user from setting focus outside of the dialog until the dialog is closed. Mouse clicks outside of the dialog must be ignored and the user must not be able to tab into or out of the dialog itself. All WAI-ARIA enabled dialog boxes should be modal. This section describes how.
</p>
<p>
Mouse clicks outside of the dialog can be prevented by creating a CSS positioned element that is the size of the viewport to append as a child of the body element. Set the CSS z-index of this element so that it is above all other elements on the page except for the dialog element. Set the tabindex of the underlay element to tabindex="-1" to prevent it from receiving focus via a keyboard event or mouse click. You may lower the opacity of the underlay element in order to emphasize that the dialog itself is modal and has focus.
</p>
<p>
Depending upon the action to be performed by the dialog, the object with focus before the dialog box is opened should be saved. This will allow restoring focus to this element when the dialog box is closed. When the dialog box is opened, focus should be set to the first tab focusable element within the dialog. If there is no tab focusable element within the dialog box contents, set the focus to the item that is used to cancel or close the dialog. There must be some element within the dialog which can accept focus in order for the screen reader to speak the dialog title and information when it is opened. In order to prevent keyboard focus from leaving the dialog, determine the first and last tab focusable elements in the dialog and trap keyboard events within the document.
</p>
<p>
Search the contents of the dialog container to find the first and last tab focusable elements. This can be implemented by walking the DOM tree of the dialog container to find all visible and enabled anchor elements, input elements, and all elements that have a tabindex value greater than or equal to 0. Remember that elements with a tabindex > 0 will appear in the tab order before all other focusable elements in ascending order by tabindex. Store the first and last tab focusable items within variables in the scope of the dialog box code.
</p>
<p>
Before the dialog is shown, create and display the dialog underlay. Connect an onkeypress event handler to the DOM document.documentElement. This will catch all keystrokes on the document and allow trapping keyboard focus within the dialog. Size and position the dialog box in the viewport above the underlay, make it visible and set focus to the first tab focusable item in the dialog box.
</p>
<p>
The onkeypress handler will catch all key presses within the document. This onkeypress event handler should be within the scope of the dialog box code so that it has access to the first and last tab focusable elements within the dialog. In the onkeypress handler determine the target of the keypress event. In addition, determine if there is only a single focusable item within the dialog box. In this instance the first tab navigable object will equal the last tab navigable object. If key presses within the dialog box may create, destroy, enable, disable, or change the visibility of tab focusable elements, then determine the first and last tab-focusable items each time a keypress is received. Based on the event target and the key pressed take the following actions:
</p>
<ul>
<li>
If the keypress is a <kbd>Shift + Tab</kbd> key and the target == the first tab navigable object, then set focus to the last tab-navigable object and stop the key press event. If there is only a single tab focusable item, then focus does not have to be set, but the key press event must be stopped.
</li>
<li>
If the keypress is a <kbd>Tab</kbd> key and the target == the last tab navigable object, then set focus to the first tab-navigable object and stop the keypress event. If there is only a single tab-focusable item, then focus does not have to be set but the keypress event must must be stopped.
</li>
<li>
If the keypress is an <kbd>Escape</kbd> key and the target node is the container node for the dialog box, then close the dialog box and hide or destroy the dialog underlay.
</li>
</ul>
<p>
Determine if the target node of the keypress is within the dialog box container. This can be done using a while loop to walk the parent chain of the target node until the container node of the dialog box is found. Other than those outlined above, all key presses from within the dialog box should be allowed to execute so that the user can interact with the controls in the dialog box.
</p>
<p>
If the target node is not within the dialog box, the keypress is from the documentElement and the keypress event should be stopped unless it is a <kbd>Tab</kbd> key press. Allowing a <kbd>Tab</kbd> key press from the document element will enable tabbing back into the dialog box if, for some reason, focus on the dialog box is lost. This can happen due to timing issues when the dialog box is first loaded and focus does not properly get set to the first tab-focusable item within the dialog.
</p>
<p>
The dialog box itself should contain buttons or other mechanisms to cancel the dialog box or execute the dialog box functions and close the dialog box.
</p>
<p>
Here is a pseudo code onkeypress handler for a modal dialog box. Pseudo code is used to focus on the actions in the handler rather than on the differences in browser event handling. Assume that the event object, evt, has been normalized between browsers and the helper object is a library of functions that handle browser differences. The keys object is a set of key definition variables. Dialog is the dialog box object, which has a function to cancel the dialog.
</p>
<pre>
_onKey: function(/*Normalized Event*/ evt){
// summary:
// Handles the keyboard events for accessibility reasons
if(evt.charOrCode){
var node = evt.target; // get the target node of the keypress event
if (evt.charOrCode === keys.TAB){
// find the first and last tab focusable items in the hierarchy of the dialog container node
// do this every time if the items may be added / removed from the the dialog may change visibility or state
var focusItemsArray = helper.getFocusItems(dialogContainerNode);
dialog.firstFocusItem = focusItemsArray[0];
dialog.lastFocusItem = focusItemsArray[focusItemsArray.length-1];
}
// assumes firstFocusItem and lastFocusItem maintained by dialog object
var singleFocusItem = (dialog.firstFocusItem == dialog.lastFocusItem);

// see if we are shift-tabbing from first focusable item on dialog
if(node == dialog.firstFocusItem &amp;&amp; evt.shiftKey &amp;&amp; evt.charOrCode === keys.TAB){
if(!singleFocusItem){
dialog.lastFocusItem.focus(); // send focus to last item in dialog
}
helper.stopEvent(evt); //stop the tab keypress event
}
// see if we are tabbing from the last focusable item
else if(node == dialog.lastFocusItem &amp;&amp; evt.charOrCode === keys.TAB &amp;&amp; !evt.shiftKey){
if (!singleFocusItem){
dialog.firstFocusItem).focus(); // send focus to first item in dialog
}
helper.stopEvent(evt); //stop the tab keypress event
}
else{
// see if the key is for the dialog
while(node){
if(node == dialogContainerNode){ // if this is the container node of the dialog
if(evt.charOrCode == keys.ESCAPE){ // and the escape key was pressed
dialog.cancel(); // cancel the dialog
}else{
return; // just let it go
}
}
node = node.parentNode;
}
// this key is for the document window
if(evt.charOrCode !== keys.TAB){ // allow tabbing into the dialog
helper.stopEvent(evt); //stop the event if not a tab keypress
}
} // end of if evt.charOrCode
} // end of function
</pre>
  </section>
  <section id="kbd_disabled_controls">
    <h3>Focusability of disabled controls</h3>
    <p>
    By default, disabled HTML input elements are removed from the tab sequence.  
    In most contexts, the normal expectation is that disabled interactive elements are not focusable. 
    However, there are some contexts where it is common for disabled elements to be focusable, especially inside of composite widgets.  
    For example, as demonstrated in the <a href="#menu"></a> pattern, disabled items are focusable when navigating through a menu with the arrow keys.
    </p>
    <p>
    Removing focusability from disabled elements can offer users both advantages and disadvantages.
    Allowing keyboard users to skip disabled elements usually reduces the number of key presses required to complete a task.
    However, preventing focus from moving to disabled elements can hide their presence from screen reader users who "see" by moving the focus. 
    </p>
    <p>
    Authors are encouraged to adopt a consistent set of conventions for the focusability of disabled elements. 
    The examples in this guide adopt the following conventions, which both reflect common practice and attempt to balance competing concerns.
    </p>
    <ol>
    <li>For elements that are in the tab sequence when enabled, remove them from the tab sequence when disabled. </li>
    <li>For the following composite widget elements, keep them focusable when disabled:
    <ul>
      <li>Options in a <a href="Listbox">Listbox</a></li>
      <li>Menu items in a <a href="#menu">Menu or menu bar</a></li>
      <li>Tab elements in a set of <a href="#tabpanel">Tabs</a></li>
      <li>Tree items in a <a href="#TreeView">Tree View</a></li>
            </ul>
    </li>
    <li>For elements contained in a toolbar, make them focusable if discoverability is a concern. Here are two examples to aid with this judgment.
    <ol>
    <li>
    A toolbar with buttons for moving, removing, and adding items in a list includes buttons for &quot;Up&quot;, &quot;Down&quot;, &quot;Add&quot;, and &quot;Remove&quot;. 
    The &quot;Up&quot; button is disabled and its focusability is removed when the first item in the list is selected. 
    Given the  presence of the &quot;Down&quot; button, discoverability of the &quot;Up&quot; button is not a concern.
    </li>
    <li>
    A toolbar in an editor contains a set of special smart paste functions that are disabled when the clipboard is empty or when the function is not applicable to the current content of the clipboard. 
    It could be helpful to keep the disabled buttons focusable if the ability to discover their functionality is primarily via their presence on the toolbar.
    </li>
    </ol>
    </li>
    </ol>
    <p>
    One design technique for mitigating the impact of including disabled elements in the path of keyboard focus is employing appropriate keyboard shortcuts as described in <a href="#kbd_shortcuts"></a>.
    </p>
    </section>
      <section id="kbd_shortcuts">
      <h3>Keyboard Shortcuts</h3>
      <p>
      When effectively designed, keyboard shortcuts that focus an element, activate a widget, or both can dramatically enhance usability of frequently used features of a page or site. 
      This section addresses some of the keyboard shortcut design and implementation factors that most impact their effectiveness, including:
      </p>
      <ol>
      <li>Understanding how keyboard shortcuts augment a keyboard interface and whether to make a particular shortcut move focus, perform a function, or both. </li>
      <li>Making key assignments and avoiding assignment conflicts with assistive technologies, browsers, and operating systems. </li>
      <li>Exposing and documenting key assignments. </li>
      </ol>
      <section id="kbd_shortcuts_behavior_design">
      <h4>Designing the Scope and Behavior of Keyboard Shortcuts</h4>
      <p>This section explains the following factors when determining which elements and features to assign keyboard shortcuts and what behavior to give each shortcut:</p>
      <ol>
      <li>Ensuring discovery through navigation; keyboard shortcuts enhance, not replace, standard keyboard access.</li>
      <li>Effectively choosing from among the following behaviors:
      <ol>
      <li>Navigation: Moving focus to an element. </li>
      <li>Activation: Performing an operation associated with an element that does not have focus and might not be visible.</li>
      <li>Navigation and activation: Both moving focus to an element and activating it. </li>
      </ol>
      </li>
      <li>Balancing efficiency and cognitive load: lack of a shortcut can reduce efficiency while too many shortcuts can increase cognitive load and clutter the experience. </li>
      </ol>
      <section id="kbd_shortcuts_design_basic">
      <h5>Ensure Basic Access Via Navigation </h5>
      <p>
      Before assigning keyboard shortcuts, it is essential to ensure the features and functions to which shortcuts may be assigned are keyboard accessible without a keyboard shortcut.
      In other words, all elements that could be targets for keyboard shortcuts need to be focusable via the keyboard using the methods described in:
      </p>
      <ul>
      <li><a href="#kbd_general_between"></a> </li>
      <li><a href="#kbd_general_within"></a> </li>
      </ul>
<p>      
Do not use keyboard shortcuts as a substitute for access via navigation. 
This is essential to full keyboard access because:
</p>
<ol>
<li>The primary means of making functions and their shortcuts discoverable is by making the target elements focusable and revealing key assignments on the element itself. </li>
<li>If people who rely on the keyboard have to read documentation to learn which keys are required to use an interface, the interface may technically meet some accessibility standards but in practice is only accessible to the small subset of them who have the knowledge that such documentation exists, have the extra time available, and the ability to retain the necessary information. </li>
<li>Not all devices that depend on keyboard interfaces can support keyboard shortcuts. </li>
</ol>
</section>
<section id="kbd_shortcuts_design_choose_behavior">
<h5>Choose Appropriate Shortcut Behavior</h5>
<p>The following conventions may help identify the most advantageous behavior for a keyboard shortcut. </p>
<ul>
<li>
Move focus when the primary objective is to make navigation more efficient, e.g., reduce the number of times the user must press <kbd>Tab</kbd> or the arrow keys.
This behavior is commonly expected when assigning a shortcut to a text box, toolbar, or composite, such as a listbox, tree, grid, or menubar.
This behavior is also useful for moving focus to a section of a page, such as the main content or a complementary landmark section.
</li>
<li>
Activate an element without moving focus when the target context of the funtion is the context that contains the focus.
This behavior is most common for command buttons and for functions associated with elements that are not visible, such as a "Save" option that is accessible via a menu.
For example, if the focus is on an option in a listbox and a toolbar contains buttons for moving and removing options, it is most benefitial to keep focus in the listbox when the user presses a key shortcut for one of the buttons in the toolbar.
This behavior can be particularly important for screen reader users because it provides confirmation of the action performed and makes performing multiple commands more efficient.
For instance, when a screen reader user presses the shortcut for the "Up" button, the user will be able to hear the new position of the option in the list since it still has the focus.
Similarly, when the user presses the shortcut for deleting an option, the user can hear the next option in the list and immediately decide whether to press the delete shortcut again.
</li>
<li>
Move focus and activate when the target of the shortcut has a single function and the context of that function is the same as the target. 
This behavior is typical when a shortcut is assigned to a button that opens a menu or dialog, to a checkbox, or to a navigation link or button.
</li>
</ul>
</section>
<section id="kbd_shortcuts_design_where">
<h5>Choose Where to Add Shortcuts </h5>
<p>
The first goal when designing a keyboard interface is simple, efficient, and and intuitive operation with only basic keyboard navigation support.
If basic operation of a keyboard interface is inefficient , attempting to compensate for fundamental design issues, such as suboptimal layout or command structure,  by implementing keyboard shortcuts will not likely reduce user frustration.
The practical implication of this is that, in most well-designed user interfaces, the percentage of functionality that needs to be accessible via a keyboard shortcut in order to create optimal usability is not very high.
In many simple user interfaces, keyboard shortcuts can be entirely superfluous.
And, in user interfaces with too many keyboard shortcuts, the excess shortcuts create cognitive load that make the most useful ones more difficult to remember. 
</p>
<p>Consider the following when deciding where to assign keyboard shortcuts: </p>
<ol>
<li>To be written ... stream of consciousness includes frequency of use, repetitive operations, amount of benefit (key presses saved), minimizing the number with placement, e.g., focus on a menubar with first letter nav vs assigning shortcuts to individual menuitems.</li>
</ol>
</section>
      </section>
      <section id="kbd_shortcuts_assigning">
      <h4>Assigning Keyboard Shortcuts</h4>
      <p>When choosing the keys to assign to a shortcut, there are many factors to consider.</p>
      <ul>
      <li>Making the shortcut easy to learn and remember by using a mnemonic (e.g., "S" for "Save") or following a logical or spacial pattern.</li>
      <li> Localizing the interface, including for differences in which keys are available and how they behave and for language considerations that could impact mnemonics. </li>
      <li>Avoiding and managing conflicts with key assignments used by an assistive technology, the browser, or the operating system.</li>
      </ul>
                <p>
                Methods for designing a key shortcut scheme that supports learning and memory is beyond the scope of this guide. 
                Unless the key shortcut scheme is extensive, it is likely sufficient to mimic concepts that are familiar from common desktop software, such as browsers. 
                Similarly, while localization is important, describing how to address it is left to other resources that specialize in that topic.
                </p>
                <p>
                The remainder of this section provides guidance balancing requirements and concerns related to key assignment conflicts.
                It is typically ideal if key assignments do not conflict with keys that are assigned to functions in the user's operating system, browser, or assistive technology.
                    Conflicts can block efficient access to functions that are essential to the user, and a perfect storm of conflicts can trap a user. 
                    At the same time, there are some circumstances where intentional conflicts are useful.
                    And, given the vast array of operating system, browser, and assistive technology keys, it is almost impossible to be certain conflicts do not exist.
                    So it is also important to employ strategies that mitigate the impact of conflicts whether they are intentional or unknown. 
                    </p>
                    <p class="note">
                    In the following sections, <kbd>meta</kbd> key refers to the <kbd>Windows</kbd> key on Windows-compatible keyboards and the <kbd>Command</kbd> key on MacOS-compatible keyboards. 
                    </p>
                <section id="kbd_shortcuts_assignments_opsys_conflicts">
                    <h5>Operating System Key Conflicts</h5>
                    <p>
                    It is essential to avoid conflicts with keys that perform system level functions, such as appplication and window management and display and sound control. 
                    In general, this can be achieved by refraining from the following types of assignments.
                    </p>
                    <ol>
                    <li>Any modifier keys + any of <kbd>Tab</kbd>, <kbd>Enter</kbd>, <kbd>Space</kbd>, or <kbd>Escape</kbd>. </li>
                    <li><kbd>Meta</kbd> key + any other single key (there are exceptions, but they can be risky as these keys can change across versions of operating systems). </li>
                    <li><kbd>Alt</kbd> + a function key. </li>
                    </ol>
                    <p>
                    In addition, there are some important application level features that most applications, including browsers, generally support.
                    These include:
                    </p>
                    <ol>
                    <li>Zoom</li>
                    <li>Copy/Paste</li>
                    <li> ... to be continued ... </li>
                    </ol>
                </section>
                <section id="kbd_shortcuts_assignments_assistivetech_conflicts">
                    <h5>Assistive Technology Key Connflicts</h5>
                    <p>
                    Even though assistive technologies have collectively taken thousands of key assignments, avoiding conflicts is relatively easy.
                    This is because assistive technologies have had to develop key assignment schemes that avoid conflicts with both operating systems and applications.
                    They do this by hijacking specific keys as modifiers that uniquely define their key commands.
                    For example, many assistive technologies use the <kbd>Caps Lock</kbd> key as a modifier.
                    </p>
                    <p>Deflect assistive technology key conflicts by steering clear of the following types of assignments. </p>
                    <ol>
                    <li><kbd>Caps Lock</kbd> + any other combination of keys.</li>
                    <li><kbd>Insert</kbd> + any combination of other keys.</li>
                    <li><kbd>Scroll Lock</kbd> + any combination of other keys.</li>
                    <li>Mac OS only: <kbd>Control+Option</kbd> + any combination of other keys.</li>
                    </ol>
                </section>
                <section id="kbd_shortcuts_assignments_browser_conflicts">
                    <h5>Browser Key Connflicts</h5>
                    <p>
                    While there is considerable similarity among browser keyboard schemes, the patterns within the schemes are less homogenious.
                    Consequently, it is more difficult to avoid conflicts with browser key assignments.
                    While the impact of conflicts is sometimes mitigated by the availability of two paths to nearly every function -- keyboard accessible menus and keyboard shortcuts, avoiding conflicts with shortcuts to heavily used functions is nonetheless important.
                    Pay special attention to avoiding conflicts with shortcuts to:
                    </p>
                    <ol>
                    <li>Address or location bar</li>
                    <li>Notification bar</li>
                    <li>Page refresh</li>
                    <li>Bookmark and history functions</li>
                    <li>Find functions</li>
                    </ol>
                </section>
                <section id="kbd_shortcuts_assignments_mitigating_conflicts">
                    <h5>Mitigating Key Connflict Likelihood and Impact</h5>
                </section>
                <section id="kbd_shortcuts_assignments_intentional_conflicts">
                    <h5>Intentional Key Conflicts</h5>
                    <p>While avoiding key conflicts is usually desirable, there are
                        circumstances where intentionally conflicting with a browser function is
                        acceptable or even desirable. This can occur when the following combination
                        of conditions arises:</p>
                    <ul>
                        <li>A web application has a frequently used function that is similar to
                            a browser function.</li>
                        <li>Users will often want to execute the web application function.</li>
                        <li>Users will rarely execute the browser function.</li>
                        <li>There is an efficient, alternative path to the browser function.</li>
                    </ul>
                    <p>For example, consider a save function that is available when the focus is
                        in an editor. Most browsers use ... to be continued ... </p>
                </section>
            </section>
      <section id="kbd_shortcuts_exposing">
      <h4>Exposing and Documenting Keyboard Shortcuts</h4>
      <p>
      This is where we will talk about how the keyshortcuts property exposes shortcuts to assistive technology, visual exposure via tooltips, and the like.
      We will also cover making it easy to find documentation, such as in an accessibility section in help or a keyboard shortcuts option in a help menu.
      </p>
      </section>
      <section id="kbd_shortcuts_implementing">
      <h4>Implementing keyboard shortcuts</h4>
      <p>
      Not sure if we will have this section ... could include some js tips and note about
      access keys ...
      <a href="http://www.w3.org/TR/1999/REC-html401-19991224/interact/forms.html#h-17.11.2">accesskey</a> behave differently in different browsers.
        </p>
      </section>
    </section>
  <section id="keyboard_js_tips">
    <H3>Other Keyboard Interface Development Tips</H3>
    <p class="note">
    MCK: this section is a collection of keyboard related old content with a yet undecided fate.
    </p>
    <section id="kbd_misc">
    <h4>Miscelaneous stuff we might or might not keep</h4>
    <ul>
        <li>
          <em>Use focus and blur events (or event delegation) to monitor changes to the current focus</em> - <code>focus</code> and <code>blur</code> events can now be used with every element. 
          Don't assume that all focus changes will come via key and mouse events, because assistive technologies such as screen readers can set the focus to any focusable element, and that needs to be handled elegantly by the JavaScript widget. 
          Techniques such as &quot;event delegation&quot; (for example, intercepting events on a list rather than on every listitem) can improve performance.
        </li>
        <li>
          <em>Follow keydowns to move focus</em> - A keydown event handler can determine the next object to receive focus and call that element's focus() method. 
        </li>
        <li>
          <em>Use onkeydown to trap key events, not onkeypress</em> - Key press events do not fire for all keys and they vary across browsers. 
        </li>
<li>
          <em>Use element.focus() to set focus</em> - Do not use createEvent(), initEvent() and dispatchEvent() to send focus to an element, because these functions do not change the focus.  DOM focus events are informational only, generated by the user agent after an element has acquired focus, but not used themselves to set focus.
        </li>
<li>
          The use of :focus pseudo-class selectors to style the keyboard focus is not supported in many versions of Internet Explorer. Authors should use the :active pseudo-class (which older versions of IE treat like :focus) in conjunction with the :focus pseudo-class. Example: a:focus, a:active { text-decoration: underline; } 
      If the related CSS pseudo-classes are not appropriate or not supported in all browsers, authors can use JavaScript techniques to indicate an appropriate focus alternative, such as using focus and blur events to toggle a classname on an element.
        </li>
        <li>
          <em>Always draw the focus for tabindex="-1" items and elements that receive focus programmatically when supporting versions of Internet Explorer older than 8</em> - Choose between changing the background  color via something like this.style.backgroundColor = "gray"; or add a dotted border via this.style.border = "1px dotted invert".  In the dotted border case, you will need to make sure those elements  have an invisible 1px border to start with, so that the element doesn't  grow when the border style is applied (borders take up space, and IE  doesn't implement CSS outlines). 
        </li>
        <li>
          <p><em>Prevent used key events from performing browser functions</em> - If a key such as an arrow key is used, prevent the browser from using the key to do something (such as scrolling) by using code like the following:</p>
          <pre class="example highlight">&lt;span tabindex=&quot;-1&quot; onkeypress=&quot;return  handleKeyPress();&quot;&gt; </pre>
          <p>If handleKeyDown() returns false, the event will be consumed, preventing the browser from performing any action based on the keystroke.  In addition to the return value the browser must call the event methods that will prevent the default action, for IE this is setting the event property &quot;returnValue=false&quot;, and for other browsers supporting the W3C event model this means calling the &quot;preventDefault&quot; method of the event object.</p>
          </li>
        <li>
            <em>Use key event handlers to enable activation of the element</em> - For every mouse event handler, a keyboard event handler is required. 
            For example, if you have an <em>onclick="doSomething()"</em> you may also need <em>onkeydown="return event.keyCode != 13 || doSomething();" </em>in order to allow the <kbd>Enter</kbd> key to activate that element. 
          There are <a href="https://developer.mozilla.org/en-US/docs/Web/Accessibility/Keyboard-navigable_JavaScript_widgets" title="Keyboard-navigable JavaScript widgets - MDN" target="_blank">user agent-specific considerations</a> for key event handling.
        </li>
      </ul>
<<<<<<< HEAD
      </section>
      <section id="kbd_tooltips">
=======
    </section>
      <section id="focus_activedescendant">
      <h4> Using activedescendant to Manage Focus for Widget Children</h4>
      <p>In addition to tabindex, WAI-ARIA provides  the <a class="property-reference" href="#aria-activedescendant">aria-activedescendant</a> property  for managing the focus of child elements within a widget. Widgets like <a class="role-reference" href="#grid">grid</a> and <a class="role-reference" href="#tree">tree</a> typically manage their children. The root element of the widget should have a <code>tabindex</code> value greater than or equal to "0" to ensure that the widget is in the document tabbing order. Rather than setting a key event handler on each element within a larger component, the event handler can be set on the parent element such as the tree. It is then the job of the parent element to manage the focus of the children. </p>
      <p> The parent may use the <a class="property-reference" href="#aria-activedescendant">aria-activedescendant</a> property to indicate the active child. For example, the container element with the role of tree can provide an onkeydown event handler so that each individual tree item within the tree does not need to be focusable and to listen for the keydown event. The container object, in this case the tree, needs to maintain the point of regard and manage which individual child item must be perceived as active.</p>
        <p class="note"><em>Important: For a given container widget where activedescendant must cause focus events to be fired to ATs, the actual focus must be on the container widget itself. In HTML this is done by putting tabindex="0" on the container widget.</em></p>
      <p>The key handler on the parent captures the keystrokes and determines what item becomes active next and updates the <a class="property-reference" href="#aria-activedescendant">aria-activedescendant</a> property with the ID of the appropriate, next active child element. The browser takes that ID information and generates the focus event to the assistive technology. Each individual element does not have to be made focusable via a <code>tabindex</code> value of -1, but it must be styled using CSS to indicate the active status.</p>
      <p>As active status is moved to the next descendant, ensure that it is scrolled into view using <code>scrollIntoView()</code>.  See section <a href="#scrollintoview">Managing Focus with Scroll</a> below for more information.</p>
    </section>
      <section id="visualfocus">
      <h5>Managing Visual Focus with tabindex Alone </h5>
      <p>An alternative to using activedescendant is to have the parent element, in response to the same keyboard input, move focus to its children by first removing <code>tabindex</code> from children that do not have focus, which removes them from the tab order. This would be followed by setting the <code>tabindex</code> to "-1" on the element that is to receive focus and then using script to set focus on the element to receive focus. As with <a class="property-reference" href="#aria-activedescendant">aria-activedescendant</a>, this omits managed children from the tabbing order. It enables browsers that do not yet support <a class="property-reference" href="#aria-activedescendant">aria-activedescendant</a> to maintain keyboard navigation, and it provides notification to many assistive technologies like screen magnifiers to move visual focus without relying on other WAI-ARIA properties. Today, this technique will work in most user agents, but in the long run <a class="property-reference" href="#aria-activedescendant">aria-activedescendant</a> will require less work by the developer.</p>
      <p>Although not always ideal based on the widget you are creating, one benefit of using tabindex to manage focus on an element is that the user agent will scroll the element into view when focus is set to the it. This is not the case for <a class="property-reference" href="#aria-activedescendant">aria-activedescendant</a>. When setting or updating the <a class="property-reference" href="#aria-activedescendant">aria-activedescendant</a> property, e.g. <code>aria-activedescendant="cell23"</code>, authors must ensure that the   element with <code>id="cell23"</code> is in view. In either case, consider positioning your widget in the visible area of your browser to maximize usability. This can be achieved using available JavaScript scrolling functions.</p>
    </section>
      <section id="scrollintoview">
      <h5>Managing Focus with Scroll</h5>
      <p>In some browsers, a JavaScript call to <code> scrollIntoView()</code> on this element should suffice, but in browsers where   this is unreliable, authors should explicitly set the <code>scrollTop</code> and <code>scrollLeft</code> properties of the "cell23" element and its ancestors to scroll the element into view. <code>scrollTop</code> and <code>scrollLeft</code> adjust the node positions by the amounts(pixels) needed to scroll a node into view.  Scrolling values are adjusted by the amounts(pixels) needed
        to scroll a node into view. This is done by comparing the sizes of the nodes
        using available measurements such as scroll+offset+clientWidth/Height/Left/Top. It's important to note that you have to adjust a node so that it's viewable within
        the context of its parent node.  Then you have to move up the DOM tree and make
        each parent node visible.</p>
      <p>For example, create a custom <code> scrollIntoView()</code> method that is called at various   times, including coincidence with the setting of the <a class="property-reference" href="#aria-activedescendant">aria-activedescendant</a> property. The method takes a DOM node   argument, say "n". Here is the high level algorithm: </p>
      <ol>
        <li> If n is already in view, stop; otherwise, continue. </li>
        <li> adjust n.scrollTop and n.scrollLeft such that it is in view. </li>
        <li>adjust scrollTop and scrollLeft for the ancestor nodes of n such that   that the region of the ancestors which n consumes is visible.</li>
      </ol>
      <p>This is a minimum-position-change algorithm. </p>
      <p>Understanding how the DOM scrollIntoView works across browsers is important.
        Browsers (including Firefox3) force the node either to the top or the bottom of the screen (as defined by the single Boolean parameter) even if its already in view. This is problematic when you only need to scroll horizontally to see the element. It is also problematic when  the node is partially off the bottom of the screen and the parameter is (true) which forces the node all the way to the top, and vice versa with the top going to the bottom on (false). IE forces the node to the left of the client area (or right in right-to-left mode) even if it's horizontally in view already. </p>
      <p>The <code>scrollTop</code> and<code> scrollLeft</code> functions create some challenges. <code>scrollTop</code> is always accurate but misleading with respect to inner (nested) scrollbars.<code> scrollLeft</code> cannot be relied on in right-to-left languages because it is sometimes negative and sometimes positive especially with respect to inner (nested) scrollbars. Different browsers handle right-to-left completely differently. </p>
    </section>
      <section id="dualfocus">
      <h4>Managing the Perception of a Dual Focus</h4>
      <p>Often applications give the  perception of having a dual focus. Two examples of this are multi-selection list boxes and selected tabs, within a tablist, when focus is in a tabpanel. In the case of a multi-selection list box a developer may gray selected items as they move focus to list box items to toggle their selected state. In the case of a <span class="role-reference">tabpanel</span> the user selects a tab but then navigates to a focused item in the corresponding <span class="role-reference">tabpanel</span> the tab appears to also have focus. In reality, only one element may have focus in an application. In these scenarios authors should ensure keyboard focus is set on the current element that visibly receives keyboard user input while ensuring other &quot;highlighted&quot; elements have an aria-selected state of &quot;true&quot; until de-selected. When the de-selection occurs, such as when a multi-select item is de-selected or a user moves to a new tab and de-select the old tab, the author should ensure that the visible selection of the de-selected item is removed.</p>
    </section>
      <section id="AuthDefKeys">
      <h4> Author-Defined Keyboard Short-Cuts or Mnemonics </h4>
      <p>Author-defined keyboard short-cuts or mnemonics present a high risk for assistive technology users. Because they are device-, browser-, and AT-dependent, conflicts among key bindings are highly probable. Therefore, if you needed to use <a href="http://www.w3.org/TR/1999/REC-html401-19991224/interact/forms.html#h-17.11.2">accesskey</a>,  you should be aware that  it will behave differently in <br>
        different browsers. It also may not work with small devices so it is still advisable to ensure that all features are accessible with the  basic keys like <kbd>Tab/Shift + Tab</kbd>, arrow, <kbd>Enter</kbd>, <kbd>Space</kbd> and <kbd>Escape</kbd>. </p>
        <section id="kbd_tooltips">
>>>>>>> 7ba23a6d
        <h3> Supporting Tooltips with the Keyboard</h3>
        <p>
        A <a class="role-reference" href="#tooltip">tooltip</a> is a  popup messages typically triggered by moving a mouse over a control or widget causing a small popup window to appear with additional information about the control. 
        To provide simple text tooltips, the <a href="http://www.w3.org/TR/1999/REC-html401-19991224/struct/global.html#h-7.4.3">HTML title attribute</a> should more than suffice because the user agent will render it for tooltips. 
        When creating a <a class="role-reference" href="#tooltip">tooltip</a>, it is essential that  the user be able to activate it using the keyboard. 
        When a form control or widget receives keyboard focus, the <a class="role-reference" href="#tooltip">tooltip</a> must display. 
        When the form control or widget loses focus, the tooltip must disappear. 
        Browsers do not currently support this functionality. 
        </p>
          <p>
          The following code snippet from the <a href="http://oaa-accessibility.org/examplep/tooltip1/" title="iCITA"><abbr title="Illinois Center for Information Technology Accessibility">iCITA</abbr></a> site shows the use of a <span class="example highlight">onfocus=&quot;tooltipShow();&quot;</span> function to display the tooltip when focus is placed on an element. 
          </p>
        <pre class="example higlight" id="line1">&lt;html lang="en-us""&gt;
&lt;head&gt;
   &lt;title&gt;inline: Tooltip Example 1&lt;/title&gt;
   &lt;link rel="stylesheet" href="css/tooltip1_inline.css"  type="text/css"&gt;
   &lt;script type="text/javascript" src="js/tooltip1_inline.js"&gt;&lt;/script&gt;
   &lt;script type="text/javascript" src="../js/widgets_inline.js"&gt;&lt;/script&gt;
   &lt;script type="text/javascript" src="../js/globals.js"&gt;&lt;/script&gt;
   &lt;link rel="icon" href="http://www.cites.uiuc.edu/favicon.ico" type="image/x-icon"&gt;
   &lt;link rel="shortcut icon" href="http://www.cites.uiuc.edu/favicon.ico" type="image/x-icon"&gt;
&lt;/head&gt;
   &#8230;

   &lt;body onload="initApp()"&gt;

   &lt;div id="container"&gt;

   &lt;h1&gt;Tooltip Example 1&lt;/h1&gt;
     &lt;h2&gt;Create Account&lt;/h2&gt;
   &lt;div class="text"&gt;
   &lt;label for="first"&gt;First Name:&lt;/label&gt;

   &lt;input type="text"  id="first" name="first" size="20"
          onmouseover="tooltipShow(event, this, 'tp1');"
          onfocus=&quot;tooltipShow(event, this,  'tp1');&quot;
          aria-describedby="tp1"
          aria-required="false"/&gt;

   &lt;div id="tp1" role="tooltip" aria-hidden="true"&gt;Your first name is optional. &lt;/div&gt;
   &lt;/div&gt;
  &#8230;
            </pre>
      </section>
      </section>
</section>
<section id="kbd_general_other">
      <h2> Other Widget Authoring Practices</h2>
      <p class="note">
      MCK: Setting this content aside to determine whether we will remove or rewrite it.
      </p>
      <p>
      The <a href="#aria_ex_widget">Common Widget Design Patterns</a> section of this document contains best  practices, such as keyboard navigation, for creating common widgets found on the Web. 
      This section contains miscellaneous authoring practices that you should also consider.
      </p>
        <section id="kbd_general_valuenow">
      <h5>Maintain a valid format for aria-valuenow</h5>
<p>
It is essential that application vendors maintain a valid format for
<a href="#aria-valuenow" class="property-reference">aria-valuenow</a>, and aria-valuenow should
accurately represent the value of the widget.The value must be within range of <a href="#aria-valuemax" class="property-reference">aria-valuemin</a> and <a href="#aria-valuemin" class="property-reference">aria-valuemin</a>, where the value of aria-valuemin is less than or equal to the value of aria-valuemax, throughout the life cycle of your widget. If aria-valuemin is not less than or equal to the value of aria-valuemax, or if the aria-valuemax is indeterminate, this creates an error condition that will be handled by
the assistive technology, resulting in undesirable results. Should an alternative text
  equivalent be needed to properly represent the aria-valuenow, such as a day
  of the week, then you should accompany the aria-valuenow with an appropriate
  aria-valuetext equivalent such as in this example: </p>
<pre>
&lt;div role=&quot;slider&quot;
  aria-valuenow=&quot;1&quot;
  aria-valuemin=&quot;1&quot;
  aria-valuemax=&quot;7&quot;
  aria-valuetext=&quot;Sunday&quot;&gt;
</pre>
<p>
Here the values 1 through 7 represent the days of the week and
  aria-valuenow of 1 is equivalent to the first day of the week or Sunday.  When aria-valuetext is made available aria-valuenow should also be treated as an   index which is 1 based. </p>
</section>
    </section>
<section id="kbd_layout">
      <h2>Providing Navigable Structure within Web Pages</h2>
      <p class="note">
      MCK: Now that we have a new landmarks section, this appears to be a mostly redundant section.
      It was previously part of the keyboard section. 
      I am setting it aside for later review to mine for potential nuggets of helpful info.
      </p>
      <p>
      This section takes a broader look at the Web page. 
      It is intended to assist you in conveying a logical, usable, and accessible layout to an assistive technology or adaptive system designed to modify the visual layout to meet the users needs. 
      </p>
      <p>
      One of the deficiencies of (X)HTML for disabled users has been the  usability of keyboard navigation. 
      Users dependent on a keyboard for  navigation have been forced to tab everywhere in the document, as the  only keyboard accessible document elements are form and  anchor elements. 
      This has forced developers to make most everything a  link to make it keyboard accessible, and to get to each link you have  to tab to it. 
      With the advent of portals and other content aggregation  means Web pages are divided into visible regions and there has been no  vehicle to get to them other than perhaps to do things such as: </p>
      <ul>
        <li>Create a skip link at the top of the page to the main content </li>
        <li>Make the head of each perceivable region (search bar, stock quote, TV Listing, etc.) an <code>&lt;H1&gt;</code> tag </li>
      </ul>
      <p>There are number of problems with this approach: </p>
      <ul>
        <li>Both force the user interface to change to support accessibility </li>
        <li>In the case of using <code>&lt;H1&gt;</code> to mark your regions, this is not consistent across Web sites </li>
        <li>The semantics are limited to main content and a section</li>
        <li>Neither  convey the need for the  rich internet application developer to control keyboard navigation to an assistive technology</li>
      </ul>
      <p>
      This remainder of this section provides the author with a playbook for using WAI-ARIA to add semantically rich navigation structure in a Web page so that an assistive technology may provide an effective  user experience and avoid these shortcomings.
      </p>
        <section id="kbd_layout_landmarks">
        <h4> Steps for Defining a Logical Navigational Structure</h4>
        <p>
        
        <strong>Due to the complexity of today's web content, it is imperative that all content reside in a navigation landmark.</strong> Sight and mobility impaired users must be able to quickly access a list of landmarks for a web page, to be used as a table of contents.  
        This allows the user to quickly navigate to important sections of the page without "endless" TAB navigation.  If this is not done, then content will be orphaned and missed by the user.  In fact many of today's accessibility test tools have built-in rules to flag this issue as a compliance error.  This section defines how to create these navigable regions of the page:  </p>
        <ol>
          <li>
            <p id="kbd_layout_landmark_IDRegions"><strong>Identify the logical structure of your page</strong></p>
            <p>Break up your page into perceivable block areas which contain semantically associated information called "regions". You can further break down each region into logical regions as needed. This is a common process undertaken by portal developers who break the page into perceivable regions called portlets. Think about the user wanting to navigate to these logical block areas on your Web page. Write down a description of what you believe each region to be.</p>
            <p> Depending on your Web application you may then need to break it into sub regions depending on the complexity of your Web application. This is a recursive process. A user will look at these perceivable areas like pealing an onion. You might have an outermost collection of perceivable regions or block areas and upon entering each region you may have a collection of regions within it. </p>
          </li>
          <li>
            <p id="KBD_logicalstructuremarkup"><strong>Implement the logical structure in markup</strong></p>
            <p>Implementing the block structure in markup often involves wrapping elements contained with a "region" such as a <code>&lt;div&gt;</code> or <code>&lt;iframe&gt;</code> with visible borders so that each region or block is perceivable to the user.</p>
          </li>
          <li>
            <p id="KBD_layout_labelregion"><strong>Label each region</strong></p>
            <p> Once you have broken up each region you need to label it. The start of each region must have a perceivable header and it should be used to label the region. For details on how to do this see section <a href="#kbd_layout_nesting_vs_level">3.4.3.1 Header Levels vs. nesting level</a> to create a header to label each region. If you're finding it difficult to come up with a label for the region, make sure at least to use one of the standard roles defined in the following step. The drawback of not providing a label is that users will not know the purpose of the region. By definition, regions would be included in a summary of a page. If an assistive technology were to summarize it would be unable to provide information about the section without a label.</p>
          </li>
          <li>
            <p id="kbd_layout_landmark_XHTML"><strong>Assign landmark roles to each region</strong></p>
            <p>Now that you labeled your regions, you need to assign them semantic navigation landmarks. Landmarks are a vast improvement over the rudimentary "skip to main content" technique employed prior to WAI-ARIA. If possible it is best to use these as landmarks. Skip to main content links may impact the placement of web application elements. This may be a consideration for developers that want to try to keep their web application in a specific visible area. Consequently, layout adjustments may need to be made to support skip to main content links. Also, skip to main content links are limited in that they only address only one main content area. WAI-ARIA provides a collection of landmarks which are applied to each of the regions you identified in step 2. </p>
            <p>The presence of common, semantic, navigation  landmarks allows each site to support the same standard and allows your  assistive technology to provide a consistent navigation experience - an important feature for screen readers and alternate input solutions. For users with cognitive and learning disabilities the landmark information could be used to expand and collapse these regions of your page to aid in simplifying the user experience by allowing the user to manage the amount of information processed at any one time. </p>
            <p>WAI-ARIA landmark roles that are applied to elements having strong native semantics are not mapped consistently to the platform accessibility API.  An example is the <code>TABLE</code> element.  For this reason, it is recommended that authors apply landmarks to <code>DIV</code> and <code>SPAN</code> containers. </p>
            <p>There are also mainstream benefits of providing navigation landmarks. Your browser may assign key sequences to move focus to these sections as they can be set on every site. Navigation to these landmarks is device independent. A personal digital assistant (PDA) could assign a device key to get to them in your document. The common landmarks in WAI-ARIA include: </p>
            <dl>
            <dt><a href="#application" class="role-reference">application</a></dt>
            <dd>
Represents a region of the page representing a unique software unit executing a set of tasks for its users. It is an area where assistive technologies should also return browse navigation keys back over to the web application in this region.
  <p class="note">If the entire web page has a role of application then it should not be treated as a navigational landmark by an assistive technology.</p>
</dd>
              <dt><a href="#banner" class="role-reference">banner</a> </dt>
              <dd>A region that contains the prime heading or internal title of a page. </dd>
              <dt><a href="#complementary" class="role-reference">complementary</a> </dt>
              <dd>Any section of the document that supports but is separable from the main   content, but is meaningful on its own even when separated from it. </dd>
              <dt><a href="#contentinfo" class="role-reference">contentinfo</a> </dt>
              <dd>Meta information which applies to the first immediate ancestor whose role is   not presentation.</dd>
              <dt><a href="#form" class="role-reference">form</a></dt>
              <dd>A region of the document that represents a collection of form-associated elements, some of which can represent editable values that can be submitted to a server for processing.</dd>
              <dt><a href="#main" class="role-reference">main</a> </dt>
              <dd>Main content in a document. </dd>
              <dt><a href="#navigation" class="role-reference">navigation</a> </dt>
              <dd>A collection of links suitable for use when navigating the document or   related documents.</dd>
              <dt><a href="#search" class="role-reference">search</a> </dt>
              <dd>The search tool of a Web document. </dd>
            </dl>
            <p>To set a landmark in your page: </p>
            <pre class="example higlight">&lt;div role="navigation" title="Table of Contents"&gt; &#8230; &lt;/div&gt;
&lt;div role="main" title="Game Statistics"&gt; &#8230; &lt;/div&gt;</pre>
          </li>
          <li id="kbd_layout_static"><strong>For application landmarks with static prose</strong>
       <p>
       If you have a regional landmark of type application and static descriptive text is available, then on the application landmark, include an aria-describedby reference to associate the application and the static text as shown here:</p><pre>&lt;div role="application" aria-labelledby="calendar" aria-describedby="info"&gt;
&lt;h1 id="calendar"&gt;Calendar&lt;h1&gt;
&lt;p id="info"&gt;
This calendar shows the game schedule for the Boston Red Sox.
&lt;/p&gt;
&lt;div role="grid"&gt;
&#8230;
&lt;/div&gt;</pre>
       </li>
          <li id="kbd_layout_landmark_rebel"><strong>For  landmarks unsuited to specialized region WAI-ARIA roles</strong>
            <p>You can create custom regional landmarks by using a generic <a class="role-reference" href="#region">region</a>. While it is not essential to label these specialized regions with a header, you should provide a title to ensure that the region name is accessible to all users, just as you would the <a href="#kbd_layout_landmark_XHTML">standard regional landmarks</a>. See <a href="#kbd_layout_nesting_vs_level">Header levels versus Nesting levels</a> for directions on how to label the region.</p>
            <pre class="example highlight">&lt;div role="main"&gt; &#8230; &lt;div role="region" title="weather"&gt;
</pre>
            <p>Note: the <a class="role-reference" href="#region">region</a> role is generic and should only be used when a more specific role is not applicable.</p>
          </li>
          <li>
            <p><strong>Indicate to the assistive technology who controls the keyboard navigation</strong></p>
            <p> Today's screen readers for the blind have been designed to give the user a "browsing" experience meaning the screen reader consumes  a number of keys to aid in the browsing experience. For example, the "up" and "down" arrow keys are used to read the next and previous line of text on your Web page. Accessible rich internet applications will use these keys in an application to navigate within "widgets" like a <a href="#TreeView">Tree View</a>.</p>
            <p> Assistive technologies must be able to identify widgets which implement WAI-ARIA and allow them use of the keyboard. However, if you have used  numerous widgets to form an application you must set the role on the encompassing region to <a class="role-reference" href="#application">application</a>. Should you have regions which should be browsed as documents within the application region you should mark those regions with a <a class="role-reference" href="#document">document</a> role as needed. See section <a href="#kbd_layout_impact">3.4.2 Structural Roles used to facilitate assistive technology navigation</a>.          </p>
          </li>
        </ol>
      </section>
        <section id="kbd_layout_impact">
        <h4> Structural Roles that Facilitate  Navigation with Assistive Technologies</h4>
        While WAI-ARIA is designed to address many disabilities, this section is best described in terms of screen reader use. In desktop applications, screen readers typically treat widgets as discrete entities, reading and interacting with each widget one at a time. The user moves the point of focus from widget to widget using tab/shift tab, mnemonics, or accelerators, keyboard commands which are usually provided by the application or the operating system. We refer to this mode of interaction as "application mode."
        <p>When viewing Web content however, screen readers often gather information about all the widgets in an area and present them in a document-like view which the user navigates using keyboard commands provided and controlled by the screen reader. Think of this mode as a virtual environment that presents Web content in a way that makes it convenient for adaptive technology users to navigate and read. This is sometimes called browse mode, or virtual mode. We refer to this as "document browse mode." </p>
        <p>Because many screen readers provide document mode navigation support using single key mnemonics on the alpha-numeric keyboard, they may provide a third mode, called "forms mode," used to interact with form controls that are encountered in document mode. Behavior in forms mode is similar to that of application mode. The key feature of forms mode is that it can be toggled with document mode to make it easy to both interact with a specific widget, and read virtualized content of which the widget is a part. Since, as described above, a screen reader's perception of an area as either a document or an application greatly influences how the user reads and interacts with it, WAI-ARIA provides content authors a way to indicate whether their pages must be viewed as applications or documents by assistive technologies. </p>
        <p>To set document or application mode follow these steps: </p>
        <ol>
          <li>
            <p id="kbd_layout_impact_approle"><strong>Set the Application Role</strong></p>
            <p>After you have divided your Web page into regions through the use of role landmarks and custom regions, you must make a decision: Is your Web page an application or not? If the majority of the content is application-like the default interaction mode should be set to <span class="role-reference">application</span>, with <span class="role-reference">document</span> regions embedded within the application if applicable. Otherwise the default interaction mode is document-like and therefore should not be overridden by the use of a global role of <span class="role-reference">application</span>. In this case the <span class="role-reference">application</span> role can be placed on discrete regions within the document if applicable. </p>
      <p>If it is, set the role of <a class="role-reference" href="#application">application</a> on the body tag as follows: </p>
            <pre class="example highlight">&lt;body role="application"&gt; </pre>
            <p> When using <a class="role-reference" href="#application">application</a>, all static text must be associated with widgets, groups or panes via using the <a class="property-reference" href="#aria-labelledby">aria-labelledby</a> and <a class="property-reference" href="#aria-describedby">aria-describedby</a> properties, otherwise it will not be read by the screen reader when the user navigates to the related widget or group.</p>
            <p>Special Considerations: </p>
            <ul>
              <li>If you have selected to have a role of application on the body tag, it is recommended that a widget have focus after the page is first loaded. There may be an instance when an application itself needs to receive focus, such as an application consisting solely of a scrollable editable text area. </li>
              <li>If when your page loads and you should have  focus on a widget this is a strong indicator that your Web page should have role of <a class="role-reference" href="#application">application</a>.</li>
              <li>If your page has only a few isolated widgets, like pop-up calendars located on a Web page, it is not necessary to expressly set the role of application on the body. Screen readers, based on widget roles, must be able to provide access to these widgets without recognizing the entire page as an application. </li>
              <li>Also, browsers make use of a feature called the contenteditable attribute, which will be incorporated into HTML 5. Contenteditable allows an author to turn the browser section into a rich text editor, similar to a word processor. Any section which has contenteditable set to "true" is considered a widget. </li>
              <li>If the body element has been given the role of application, please follow step 3. Otherwise, the Web page is considered a document, and no further action is required in this regard. </li>
            </ul>
          </li>
          <li><strong>Dialogs and alert dialogs - special case application roles</strong>
            <p> WAI-ARIA provides <a class="role-reference" href="#dialog">dialog</a> and <a class="role-reference" href="#alertdialog">alertdialog</a> roles that are to be treated as special case <a class="role-reference" href="#application">application</a> roles. Like application, screen readers will leave the main job of  keyboard navigation up the dialog. </p>
            <p> When using <a class="role-reference" href="#dialog">dialog</a>, all static text must be associated with widgets, groups or panes using the <a class="property-reference" href="#aria-labelledby">aria-labelledby</a> and <a class="property-reference" href="#aria-describedby">aria-describedby</a> properties, otherwise it will not be read by the screen reader when the user navigates to the related widget or group. Unlike an application, your Web page is unlikely to start out as either of these two roles but rather the author is most likely to dynamically create dialogs or alertdialog sections within the Web page.</p>
            <p> Unlike <a class="role-reference" href="#dialog">dialog</a>, descriptive text of the alert does not need to be associated via a relationship, as the contents of alert dialogs will be read automatically by the screen reader when the dialog opens.          </p>
          </li>
          <li><strong>Set the document role</strong> </li>
        </ol>
        <blockquote>
          <p>The default mode for a screen reader to be processing an HTML Web page is document browse mode. This is equivalent to having a role of document on the HTML <code>&lt;body&gt;</code> tag. If you have already specified a role of application on the body tag there may be times in which you tell the screen reader to switch into "document browse mode" and start stealing the necessary keys to browse a document section of your Web page. These keys are the typical keys used by WAI-ARIA widgets and to provide this level of navigation the keys must be stolen from your browser. </p>
          <p>To mark areas of your page to tell the assistive technology when to switch into document browse mode, look at the regions/landmarks you have defined and determine which ones must be browsed as a document or navigated as an application. For each region which must be browsed in document browse mode, embed a div element within it with the role of <a class="role-reference" href="#document">document</a> as follows: </p>
          <pre class="example higlight">&lt;div role="document"&gt; </pre>
          <p>Now, when a screen reader encounters this region, it will change its interaction model to that of  document browsing mode. </p>
        </blockquote>
      </section>
        <section id="kbd_layout_nesting">
        <h4> Implicit Nesting and Headings </h4>
        <p>This section discusses the use of the <a class="role-reference" href="#heading">heading</a> role and nesting levels. </p>
          <section id="kbd_layout_nesting_vs_level">
          <h5> Header Levels Versus Nesting Levels </h5>
          <p>The <a class="role-reference" href="#heading">heading</a> role value signifies a heading for a section of the document instance. Use of the heading role indicates that a specific object serves as a header. The <a class="role-reference" href="#region">region</a> of the document to which the heading pertains to should be marked with the <a class="property-reference" href="#aria-labelledby">aria-labelledby</a> property containing the value of the id for the header. If you have a heading and there is no element containing the content that it heads, wrap the content in a &lt;div&gt; bearing this <a class="property-reference" href="#aria-labelledby">aria-labelledby</a> attribute. If headings are organized into a logical outline, the <a class="property-reference" href="#aria-level">aria-level</a> property can be used to indicate the nesting level. Here is an example with and without ARIA. Note that the preferred way is using native semantics without ARIA, but the approach with ARIA is shown first to demonstrate use of the heading role:</p>
          <pre class="example highlight">Using ARIA:
&lt;div role="main" aria-labelledby="page_title"&gt;
  &lt;p id="page_title" role="heading" aria-level=&quot;1&quot;&gt;Top News Stories&lt;/p&gt;
   … main page contents here …
&lt;/div&gt;

Using native markup:
&lt;div role="main" aria-labelledby="page_title"&gt;
  &lt;h1 id="page_title"&gt;Top News Stories&lt;/h1&gt;
   … main page contents here …
&lt;/div&gt;
</pre>
        </section>
          <section id="kbd_layout_nesting_owns">
          <h5>Owns Repairs Nesting</h5>
          <p>Assistive technology briefs users on the context where they are. When they arrive at a new page, a page summary may be given. When they move into a new context, some of the labeling from elements containing the new focus or reading location may be rendered by the assistive technology, to give context to the details to be read next. </p>
          <p>The syntactic structure of a page provides the default nesting of contexts. If a paragraph is nested in a &lt;div&gt; or table cell, it is assumed that labels for the &lt;div&gt; or headers for the table cell are pertinent to what is in the paragraph. On the other hand, it is not possible to always flow the logical structure one-to-one into the parse structure. </p>
          <p>The <a class="property-reference" href="#aria-owns">aria-owns</a> relationship is provided to annotate logical nesting where the logical child is not a syntactic descendant of the logical parent. In a Rich Internet Application, updates may be made to the document without updating the logical syntactic structure, yet elements may appear to be added to the document structure. From a DOM and accessibility hierarchy perspective <a class="property-reference" href="#aria-owns">aria-owns</a> is a fallback mechanism to using the tree hierarchy provided in the DOM. An example  of where <a class="property-reference" href="#aria-owns">aria-owns</a> is needed is a <a class="role-reference" href="#treeitem">treeitem</a>, where children in a folder subtree are added to a visible subtree but not reflected in the actual document subtree of the folder. The <a class="property-reference" href="#aria-owns">aria-owns</a> relationship can be used to associate the folder with the new "adopted" child. For more details on the use of <a class="property-reference" href="#aria-owns">aria-owns</a> see <a href="#relations_owning">section 4.2 Owning and Controlling</a>. The <a class="property-reference" href="#aria-owns">aria-owns</a> relationship is used to indicate to a user agent that a menu is an adopting parent of a sub <a class="role-reference" href="#menu">menu</a>.  Another use for <a class="property-reference" href="#aria-owns">aria-owns</a> is a hierarchical diagram  where the child nodes of the diagram are not be adequately represented using the DOM structure. </p>
        </section>
      </section>
        <section id="kbd_layout_groupheading">
        <h4> Directories, Groups, and Regions</h4>
        <p>There are several WAI-ARIA roles used to indicate a collection of user interface objects, and each has a distinct purpose:</p>
        <dl>
          <dt> <a class="role-reference" href="#directory">directory</a> </dt>
          <dd>Contains a static table of contents </dd>
          <dt><a class="role-reference" href="#group">group</a></dt>
          <dd>Small set of related user interface objects that would not be included in a page summary or table of contents by an assistive technology</dd>
          <dt><a class="role-reference" href="#region">region</a></dt>
          <dd>Section of related user interface objects that should be included in a page summary or table of contents. </dd>
        </dl>
        <p>The use of each is described below. </p>
          <section id="kbd_layout_directories">
          <h5> Directories and Their Applicability </h5>
          <p>The WAI-ARIA role, <a class="role-reference" href="#directory">directory</a>, allows authors to mark static table of content sections of a document. Prior to WAI-ARIA, the user would need to guess if an area of a document actually pertained to the table of contents. Authors should mark these sections within a document with a role of  directory.</p>
          <pre class="example highlight">&lt;div role="directory"&gt;
   &lt;ul&gt;
      &lt;li&gt;Global Warming Causes
          &lt;ul&gt;
             &lt;li&gt;CO2 Buildup&lt;/li&gt;
             &lt;li&gt;Auto emissions&lt;li&gt;
             &lt;li&gt;Factory emissions&lt;/li&gt;
             &lt;li&gt;Destruction of rainforests&lt;/li&gt;
          &lt;/ul&gt;

      &lt;/li&gt;

      &lt;li&gt;Tailoring CO2 buildup
          &lt;ul&gt;
             &lt;li&gt;Elimination of the incandescent light bulb&lt;/li&gt;
             &lt;li&gt;Hydrogen fuel cells&lt;/li&gt;
             &lt;li&gt;Solar energy&lt;/li&gt;
             &lt;li&gt;Wind power&lt;/li&gt;
          &lt;/ul&gt;

      &lt;/li&gt;
   &lt;/ul&gt;

&lt;/div&gt;</pre>
        </section>
          <section id="kbd_layout_whatgroup">
          <h5> Groups and Their Applicability </h5>
          <p>Authors should use a role of <a class="role-reference" href="#group">group</a> to form logical collections of items with related functionality in a widget. A group should not be considered a major perceivable section on a page. A <a class="role-reference" href="#group">group</a> neither has a heading nor appears in the &quot;Table of Contents.&quot;  A <a class="role-reference" href="#group">group</a> may  delineate a set of <a class="role-reference" href="#treeitem">treeitem</a>s having the same level in the <a class="role-reference" href="#tree">tree</a> or it may be used to group a set of related checkboxes in a form. Other examples include: </p>
          <ul>
            <li>a <a class="role-reference" href="#row">row</a> in a grid (a row is a specialized group representing a row in a grid); </li>
            <li>a <a class="role-reference" href="#group">group</a> of children in a tree widget forming a collection of siblings in a hierarchy; or </li>
            <li>a <a class="role-reference" href="#group">group</a> of items having the same container in a directory </li>
          </ul>
          <p>Proper handling of a group by assistive technologies, therefore, is determined by the context in which it is provided. Group members that are outside the DOM subtree of the group need to have explicit relationships assigned for them in order to participate in the group. Groups may also be nested. </p>
          <p>If an author believes that a section is significant enough in terms of the entire document instance, then the author must assign the section a role of <code class="role-reference">region</code> or one of the designated standard landmarks. The designated landmark roles are listed in the section <a href="#kbd_layout_landmarks">Regions and XHTML Role landmarks</a>.</p>
        </section>
          <section id="kbd_layout_whatregion">
          <h5> Regions and Their Use </h5>
          <p>When defining a region for a section of a document, authors must consider using standard document landmark roles defined in the <a href="http://www.w3.org/1999/xhtml/vocab/">XHTML Vocabulary</a>. This makes it possible for user agents and assistive technologies to treat roles as standard navigation landmarks. If the definition of these regions is inadequate, authors must use the WAI-ARIA <a class="role-reference" href="#region">region</a> role and provide the appropriate title text. </p>
          <p>For more information on the use of region see <a href="#kbd_layout_landmarks">Regions and XHTML Role landmarks</a>.</p>
          <p>&#160;</p>
        </section>
      </section>
        <section id="kbd_layout_remaining">
        <h4> Remaining Structural Roles</h4>
        <ul>
          <li><a class="role-reference" href="#columnheader">columnheader</a> </li>
           <li><a class="role-reference" href="#directory">directory</a></li>
          <li><a class="role-reference" href="#grid">grid</a> </li>
          <li><a class="role-reference" href="#gridcell">gridcell</a></li>
          <li><a class="role-reference" href="#img">img</a> </li>
          <li><a class="role-reference" href="#list">list</a> </li>
          <li><a class="role-reference" href="#listitem">listitem</a></li>
          <li><a class="role-reference" href="#row">row</a> </li>
          <li><a class="role-reference" href="#rowheader">rowheader</a></li>
          <li><a class="role-reference" href="#separator">separator</a> </li>
          <li><a class="role-reference" href="#treegrid">treegrid</a></li>
        </ul>
          <section id="kbd_layout_remaining_tabular">
          <h5> Tabular Structure-Related Roles Supporting Tabular Widgets</h5>
          <p>A number of structural roles support the tabular widgets, <a class="role-reference" href="#grid">grid</a> and <a class="role-reference" href="#treegrid">treegrid</a>. These structural roles indicate additional keyboard navigation as well as the ability to select rows and/or columns. Typically, you would apply these roles to an underlying table in the base markup as shown here:</p>
          <pre class="example highlight">&lt;table role="grid"&gt;    </pre>
          <p>However, that may not work for the developer in all instances, such as when the developer has need for a &lt;div&gt; or &lt;span&gt; or when additional semantics are needed. To assist, the following roles are provided to support tabular widgets:</p>
          <ul>
            <li><a class="role-reference" href="#columnheader">columnheader</a> </li>
            <li><a class="role-reference" href="#grid">grid</a> </li>
            <li><a class="role-reference" href="#gridcell">gridcell</a></li>
            <li><a class="role-reference" href="#row">row</a> </li>
            <li><a class="role-reference" href="#rowheader">rowheader</a></li>
            <li><a class="role-reference" href="#treegrid">treegrid</a></li>
          </ul>
          <p>When constructing a <a class="role-reference" href="#grid">grid </a>or <a class="role-reference" href="#treegrid">treegrid</a> the author must use <a class="role-reference" href="#gridcell">gridcell</a>s for the actual cells:</p>
          <pre class="example highlight">&lt;table role="grid"&gt;
   &lt;tr&gt;
      &lt;td role= "columnheader"&gt;Apples&lt;/td&gt;&lt;td role= "columnheader"&gt;Oranges&lt;/td&gt;
   &lt;/tr&gt;
   &lt;tr&gt;
      &lt;td role="gridcell"&gt;Macintosh&lt;/td&gt;&lt;td role="gridcell"&gt;Valencia&lt;/td&gt;
   &lt;/tr&gt;
&lt;/table&gt;</pre>
          <p>Unlike table cells within a table, authors should ensure a grid's  <a class="role-reference" href="#gridcell">gridcell</a>s are focusable through the use of tabindex (in HTML), or <a href="#aria-activedescendant" class="property-reference">aria-activedescendant</a> on the grid.They may also be editable, as is shown in the above example. </p>
          <p>Treegrid's may require expanding and collapsing rows which may not be performed using a &lt;tr&gt;. In these instances authors will use an HTML <code>&lt;div&gt;</code>. WAI-ARIA provides a role of <a class="role-reference" href="#row">row</a> which may be assigned to the <code>&lt;div&gt;</code> to convey to the assistive technology that this is still a row. If you decide to not use the native HTML &lt;table&gt; elements and choose more flexible elements, such as <code>&lt;div&gt;</code> and <code>&lt;span&gt;</code>s, with applied WAI-ARIA roles in this section, you should structurally lay out your elements in line with what you would expect from HTML. All of your <a class="role-reference" href="#rowheader">rowheader</a>s should be in a <a class="role-reference" href="#row">row</a> and your <a class="role-reference" href="#gridcell">gridcell</a>s should be children of each subsequent row in the same format as HTML for <code>&lt;td&gt;</code>s and <code>&lt;th&gt;</code>s within <code>&lt;tr&gt;</code>s.</p>
        </section>
          <section id="kbd_layout_remaining_description">
          <h5> Marking Descriptive Sections</h5>
          <p>
          A new feature of WAI-ARIA is the ability to associate descriptive text with a section, drawing, form element, picture, and so on using the <a href="#aria-describedby" class="property-reference">aria-describedby</a> property.  The use case for <a href="#aria-describedby" class="property-reference">aria-describedby</a> is to reference the local <code>id</code> of the long description.  The most common use case for <code>longdesc</code> is for the author to create a separate file to describe a picture.  It is preferable to have the descriptive text in prose as well so that it is readily available to all users.  This is useful for authors who do not want to create a separate document that contains the description, and for cognitively impaired users who can be confused by context changes when having to go to another page for the description. Yet, like <code>longdesc</code>, descriptive text is treated separately from the short name provided by the <code>title</code> or <code>alt</code> attributes in HTML.
          </p>
          <p>
            The <a href="#aria-describedby" class="property-reference">aria-describedby</a> property allows for the text of <a class="specref termref" href="#dfn-hidden">hidden</a> elements to be used for accessible descriptions.  Some screen reader vendors have used non-standard attributes to provide hidden help text for <code>form</code> elements.  In order to standardize this feature, hidden text is exposed in the description property of <a class="specref termref" href="#dfn-accessibility-api">Accessibility API</a> objects when referenced by <a href="#aria-describedby" class="property-reference">aria-describedby</a>.
          </p>
          <pre class="example highlight">&lt;img src="foo" alt="abbreviated name" aria-describedby="prose1"&gt;

&lt;div id="prose1"&gt;
   The prose in this div describes the image foo in detail.
&lt;/div&gt;</pre>
          <p> This is the preferred vehicle for providing long descriptions for elements in your document.</p>
          <p> When the author does not desire the entire descriptive text to be located on the main page, aria-describedby can also be used to point to a link to another page. </p>
          <pre class="example highlight">&lt;div id="figuretitle"&gt;Figure 1-1: Entity Relationship Diagram showing EMP and DEPT&lt;/div&gt;
  &lt;img src="foo" aria-labelledby="figuretitle" aria-describedby="link1"&gt;
  &lt;a href="descriptionLocation.html" id="link1"&gt;Description of Figure 1-1: Entity Relationship Diagram showing EMP and DEPT&lt;/a&gt;
&lt;/div&gt;</pre>
        </section>
        <p>It is not good practice to use the above pattern when the describing element&#8212;the <code>&lt;a&gt;</code> tag with <code>@id='link1'</code>&#8212;is <a class="specref termref" href="#dfn-hidden">hidden</a>, since there is no way for a user to navigate to and activate the link.  Use the technique only when the description is not hidden. </p>
      </section>
        <section id="misc_xhtml2_roles">
        <h4> Miscellaneous XHTML Section Roles</h4>
        <p>In order to synchronize with the XHTML Role Attribute module, WAI-ARIA includes two XHTML roles which are neither landmarks nor widgets of any kind. These roles were incorporated to replace standard elements found in host languages. These roles are <a class="role-reference" href="#definition">definition</a> and <a class="role-reference" href="#note">note</a>. If either role has a corresponding element in the host language, it is recommended that authors use the corresponding element in the host language.</p>
        <p>The <a class="role-reference" href="#definition">definition</a> role indicates a definition statement in your document. For HTML developers implementing lists of definitions, we recommend    you using the DL, DT, and DD elements rather than marking an arbitrary    element with a role of definition. An arbitrary element would be    appropriate for inline definitions used in conjunction with the DFN    element. </p>
        <p>Example of an inline definition with an explicit labelledby relationship:</p>
        <pre class="example highlight">
&lt;p&gt;The doctor explained it had been a &lt;dfn id="placebo"&gt;placebo&lt;/dfn&gt;, &lt;span role="definition" aria-labelledby="placebo"&gt;
an inert preparation prescribed more for the mental relief of the patient than for its actual effect on a disorder.&lt;/span&gt;
&lt;/p&gt;</pre>
        <p>Example of an inline definition with an implicit labelledby relationship    determined by nesting:</p>
        <pre class="example highlight">&lt;p&gt;The doctor explained it had been a &lt;span role="definition"&gt;
&lt;dfn&gt;placebo&lt;/dfn&gt;, an inert preparation prescribed more for the mental relief of the patient than for its actual effect on a disorder.&lt;/span&gt;
&lt;/p&gt;</pre>
        <p>Note: In the case where host language semantics do not allow for    implicit nesting of definitions terms inside definition roles, authors    should explicitly use the aria-labelledby attribute, even when the    definition term is nested in the definition as shown here:</p>
        <pre class="example highlight">&lt;p&gt;The doctor explained it had been a &lt;span role="definition" aria-labelledby="placebo"&gt;
&lt;dfn id="placebo"&gt;placebo&lt;/dfn&gt;, an inert preparation prescribed more for the mental relief of the patient than for its actual effect on a disorder.&lt;/span&gt;
&lt;/p&gt;</pre>
        <p>The following is an example using a definition list:</p>
        <pre class="example highlight">&lt;dl&gt;
 &lt;dt id="anathema"&gt;anthema&lt;/dt&gt;
 &lt;dd role="definition" aria-labelledby="anathema"&gt;a ban or curse solemnly pronounced by ecclesiastical authority and accompanied by
excommunication&lt;/dd&gt;
 &lt;dd role="definition" aria-labelledby="anathema"&gt;a vigorous denunciation : cursor&lt;/dd&gt;
&lt;dt id="homily"&gt;homily&lt;/dt&gt;
&lt;dd role="definition" aria-labelledby="homily"&gt;a usually short sermon&lt;/dd&gt;

&lt;dd role="definition" aria-labelledby="homily"&gt;a lecture or discourse on or of a moral theme&lt;/dd&gt;

&lt;/dl&gt;</pre>
        <p>The <a class="role-reference" href="#note">note</a> role defines a parenthetic or ancillary remark to the <a class="role-reference" href="#main">main</a> content of the resource. It also allows assistive technologies to skip over this section of the document unless more information is requested about the main content.</p>
        <pre class="example highlight">&lt;div role="main" aria-labelledby="foo"&gt;
   &lt;h1 id="foo"&gt;Wild fires spread across the San Diego Hills&lt;/h1&gt;
   Strong winds expand fires ignited by high temperatures &#8230;
&lt;/div&gt;

&lt;div role="note"&gt;
   This article was last updated July 30, 2008 at 6:05PM.
&lt;/div&gt;</pre>
      </section>
    </section>
  <section id="relations">
  <h2> Relationships</h2>
  <p class="note">This section has not been updated since it was integrated from APG version 1.0 -- an APG task force review is pending.</p>
    <section id="relations_labeling">
    <h3> Labeling and Describing</h3>
    <p>Marked up  content or widgets will often need additional context to make clear  what the meaning or purpose is. It is also reasonable that some content  media types will need additional descriptions in another format to give  clarity to those who are unable to consume the origin format. These  additional meta-content sections are linked together by tagging them as  labels or descriptions. WAI-ARIA provides the <a href="#aria-labelledby" class="property-reference">aria-labelledby</a> and <a href="#aria-describedby" class="property-reference">aria-describedby</a> attributes to signal the browser to feed these relationships into the  accessibility layer. This layer is then used by screen readers and  other accessibility technology (AT) to gain awareness of how disparate  regions are actually contextually connected to each other. With this  awareness the AT can then present a meaningful navigation model for  discovery and presentation of these additional content sections. The  user agent itself can also choose to present these insights in a  meaningful way. Generally you should always add these attributes to any  widgets on your site as they are often merely a construct of HTML and JavaScript which provides no obvious insight as to what the widget's behavior or interactivity is. </p>
      <section id="LabeledBy">
      <h4>Labeling</h4>
     When using one element to label another use the  <a href="#aria-labelledby" class="property-reference">aria-labelledby</a> by attribute. A label should provide the user with the essence of what the object does. For example, you could have a dialog box erected from HTML <code>&lt;div&gt;</code> and you need to associate a label for the dialog. With a WAI-ARIA role of dialog, you can indicate its widget type and define a label using an HTML header and then associate that label with the dialog using the <a href="#aria-labelledby" class="property-reference">aria-labelledby</a> relationship.
     <pre>
  &lt;div role="dialog" aria-labelledby="dialogheader"&gt;
  &lt;h2 id="dialogheader"&gt;Choose a File&lt;/h2&gt;
  &#8230; Dialog contents
  &lt;/div&gt;
  </pre>
      <p>The section doing the labeling might be referenced by multiple  widgets or objects as these need only reference the same id, so contextual description may not always be viable. The labelledby attribute can have multiple ids specified as a space separated list much like applying multiple classes to a single DOM object.</p>
      <p>The <a href="#aria-labelledby" class="property-reference">aria-labelledby</a> property can be used to label all visual objects, however it should be noted that (X)HTML provides a @<code>for</code> attribute on the <code><a href="http://www.w3.org/TR/1999/REC-html401-19991224/interact/forms.html#h-17.9">label</a></code> element which is used to label form controls. Use this attribute where possible and valid. Because the aria-labelledby attribute accepts multiple IDREFs, it is recommended that authors use aria-labelledby for labeling elements that require more than one label string.</p>
      <p class="note">Some elements receive their label for embedded text content, but that is the exception.</p>
      <p class="note">Often user agents will operate with images turned off for network performance reasons. In these situations, <code>alt</code> text is provided in the place of the image. When the host language provides alternative text capability it is recommended that authors use the alternative text to support these situations and not use separate labeling as a replacement.</p>
    </section>
      <section id="Descriptions">
      <h4>Describing</h4>
        <section id="Descriptions_describedby">
        <h4>Using aria-describedby</h4>
        <p>When one element  describes another, use the <a href="#aria-describedby" class="property-reference">aria-describedby</a> attribute. An <a href="#aria-describedby" class="property-reference">aria-describedby</a> section provides further information about a given object or widget,  which may not be intuitively obvious from the context, content or other  attributes. For example, a fake window is a common widget used in Web  applications and is often constructed using a div absolute  positioned in a layer above other content. To simulate common window  behavior look and feel there is often an X box in the corner which,  when activated, dismisses the window widget. One common way to make  this X box is to simply make a link whose content is an X. This doesn't  give a non-visual user much to go on and belies the real purpose of the  X link. To help we add more descriptive text stored elsewhere in the  page like this: </p>
        <pre class="example highlight">&lt;button aria-label="Close" aria-describedby="descriptionClose"
    onclick="myDialog.close();"&gt;X&lt;/button&gt;</pre>
        and then elsewhere in the HTML
        <pre class="example highlight">&lt;div id="descriptionClose"&gt;Closing this window will discard any information entered and
return you back to the main page&lt;/div&gt;</pre>
        Like labelledby, describedby can accept multiple ids to point to other regions of the page using a space separated list. It is also limited to ids for defining these sets. In our contrived example we would also want a good labelledby  section to fully explain what the window does and how closing will  effect the task being worked on. If an object or widget lacks describedby the user agent or AT may try to extract information from the label or th tags, if present. The label and th tags have limited use in that they can only be applied to forms or tables, respectively.
        </section>
        <section id="Descriptions_tooltip">
        <h4>Using a tooltip as a description</h4>
        <p>WAI-ARIA also defines the <a class="role-reference" href="#tooltip">tooltip</a> role to which <a class="property-reference" href="#aria-describedby">aria-describedby</a> may reference an author defined tooltip. The assistive  technology  can tell from the type of object describing the document  element what  the purpose of that element is. For example, a screen  reader could announce the tooltip without the user having to wave the mouse over the element by following the describedby relationship to a  document area with a <a class="role-reference" href="#tooltip">tooltip</a> role. The <a class="property-reference" href="#aria-describedby">aria-describedby</a> property is also useful for describing <a class="role-reference" href="#group">group</a>s. </p>
        <p>Here is a code snippet showing a set of the tooltip: </p>
        <pre class="example highlight">&#8230;
  &lt;div class="text"&gt;
    &lt;label for="first"&gt;First Name:&lt;/label&gt;
      &lt;input type="text"
          id="first"
          name="first"
          size="20"
          onfocus="tooltipShow(tooltip1);"
          onblur="tooltipHide(tooltip1);"
          onmouseover="tooltipShow(tooltip1);"
          onmouseout="tooltipHide(tooltip1);"
          aria-describedby="tp1"
      /&gt;
  &lt;div id="tp1" class="tooltip" role="tooltip"&gt;Your first name is optional&lt;/div&gt;
  &lt;/div&gt;
&#8230;  </pre>
          </section>
        <section id="Descriptions_external">
    <h4>Descriptions on external pages</h4>
      <p>The <code class="property-reference">aria-describedby</code> property is not designed to reference descriptions on an external resource&#8212;since it is an IDREF, it must reference an element in the same DOM document. This is different from the HTML <code>longdesc</code> attribute, which accepts any URI. In general, the preferred pattern for WAI-ARIA applications is to include all relevant resources in the same DOM, But if you wish to reference an external resource with <code class="property-reference">aria-describedby</code>, you can reference a link that in turn references the external resource. This requires the user to follow two steps, first following the <code class="property-reference">aria-describedby</code> arc, then following the link, but does address the use case. The following example demonstrates this:</p>
      <pre class="example highlight">&lt;p&gt;
   &lt;img
       src="images/histogram.png"
       alt="Histogram of Blackberry tree heights"
       width="40%"
       aria-describedby="longdesc1"
   /&gt;
&lt;/p&gt;

&lt;p&gt;
    &lt;a id="longdesc1" href="blackberry-description.html" target="_description"&gt;Data for Blackberry Histogram&lt;/a&gt;
&lt;/p&gt;</pre>
    </section>
    </section>
    <p>It is not good practice to use the above pattern when the describing element&#8212;the <code>&lt;a&gt;</code> tag with <code>@id='longdesc1'</code>&#8212;is <a class="specref termref" href="#dfn-hidden">hidden</a>, since there is no way for a user to navigate to and activate the link.  Use the technique only when the description is not hidden. </p>
  </section>
    <section id="relations_owning">
    <h3> Owning and Controlling</h3>
    <p>Two relationships expand the logical structure  of a WAI-ARIA Web application. These are <a class="property-reference" href="#aria-owns">aria-owns</a> and <a class="property-reference" href="#aria-controls">aria-controls</a> .  The <a class="property-reference" href="#aria-owns">aria-owns</a> relationship completes the parent/child relationship when it cannot be completely determined from the DOM created from the parsing of the markup. The <a class="property-reference" href="#aria-controls">aria-controls</a> relationship defines a cause-and-effect relationship so that assistive technologies may navigate to content effected by and changes to the content where the user is operating. </p>
      <section id="relations_owns">
      <h4> The Owns Relationship</h4>
      <p>In addition to WAI-ARIA role and state information, for a document element,
an assistive technology needs to convey its context. In
the case of a <span class="role-reference">treeitem</span>, it is important to know the parent (container),
 which may provide a folder depth and the number of siblings in the folder. This containment hierarchy can often be determined by
the DOM tree, as it provides parent, siblings, and children for a given
document element. That said, the DOM hierarchy is rigid and non cyclical in
that each node may only have one parent. In some situations, a child
is reused by multiple parents or a child is separated from its
siblings or parent in the DOM tree. One example is when a radio button
appears in a table but it is not a DOM child of the radiogroup, due to the
authors use of a table for formatting and the placement of the radio buttons
placing them outside the radiogroup container. To solve this problem
WAI-ARIA provides the <span class="property-reference">aria-owns</span> property.</p>
<p>
The <span class="property-reference">aria-owns</span> property is set on a document element, and its values are the
unique IDs of all the adopted children. These elements may appear anywhere
in the DOM, yet they are treated as siblings of each owning parent. This
example illustrates a <span class="role-reference">radiogroup</span> that first uses the DOM hierarchy to
convey context and then <span class="property-reference">aria-owns</span>:</p>
<p>First, consider the preferred method for using the W3C DOM to describe the relationship between
  <span class="role-reference">radiogroup</span> and <span class="role-reference">radio</span>  roles for HTML:</p>
<pre>
&lt;div id="radio_label">My radio label&lt;/div>
&lt;ul role="radiogroup" aria-labelledby="radio_label">
&lt;li role="radio">Item #1&lt;/li>
&lt;li role="radio">Item #2&lt;/li>
&lt;li role="radio">Item #3&lt;/li>
&lt;/ul>
</pre>
<p>
In this example, the elements with <code>role="radio"</code> are child nodes of the parent <code>role="radiogroup"</code> element node.

</p>
<p>
Now, consider an alternative method using the <a href="#aria-owns" class="property-reference">aria-owns</a> property to describe the parent-child
role relationship between <a href="#radiogroup" class="role-reference">radiogroup</a> and <a href="#radio" class="role-reference">radio</a> roles for HTML:</p>
<pre>
&lt;table&gt;
&lt;tr&gt;
&lt;td role="radiogroup" aria-owns="myradio1 myradio2 myradio3" rowspan="3" &gt;
My Radio Label
&lt;/td&gt;
&lt;td id="myradio1" role="radio"&gt;Item #1&lt;/td&gt;
&lt;/tr&gt;
&lt;tr&gt;
&lt;td id="myradio2" role="radio"&gt;Item #2&lt;/td&gt;
&lt;/tr&gt;
&lt;tr&gt;
&lt;td id="myradio3" role="radio"&gt;Item #3&lt;/td&gt;
&lt;/tr&gt;
&lt;/table&gt;
</pre>
<p class="note">
The <a href="#aria-owns" class="property-reference">aria-owns</a> property should be used sparingly, since it
increases the computational load on assistive technology to provide
alternative renderings. Also, when accessing the DOM and enumerating
children of a DOM node, an AT should then enumerate the adopted children
using the <a href="#aria-owns" class="property-reference">aria-owns</a> property. At that instance of walking the DOM, the
parent of the adopted children is the adopted parent and not the DOM
parent. This will avoid recursion problems.</p>
<p>
Each child, adopted or natural, should have the appropriate
  <a class="property-reference" href="#aria-posinset">aria-posinset</a> and <a class="property-reference" href="#aria-setsize">aria-setsize</a> properties set consistent with their
rendering, if these cannot be determined from the DOM from a direct parsing of
the host language. Places where direct parsing does not allow the user
agent to determine
  <span class="property-reference">aria-posinset</span> and <span class="property-reference">aria-setsize</span>  are long lists where only
the currently visible items are loaded (via Ajax). If the children are
re-sorted then the
  <span class="property-reference">aria-posinset</span> and <span class="property-reference">aria-setsize</span>  values should be updated
consistent with their visual rendering. Rather than setting  size only on a container, content authors should specify aria-setsize on each  member of a set to avoid performance issues. &#160;If this property is not set,  the user agent must compute and set the property on supporting roles.</p>
<p> Platform accessibility API mappings must invert this relationship for
  assistive technologies, so that they may determine the owning parent from a
  child and couple it with <span class="property-reference">aria-posinset</span> and <span class="property-reference">aria-setsize</span>  information to
  provide context information to the user.</p>
    </section>
      <section id="relations_owns_reuse">
      <h4>  Using Owns with Reusable Content</h4>
      <p>If  you are re-using content across different, transient  sections of content by restyling it to render it in association with a different object, you need to maintain the <a class="property-reference" href="#aria-owns">aria-owns</a> property   as well to match the current use and apparent ancestry of the reused  sub-section. A good example of this is a context help menu that resides at the end of the document. When the user wishes to launch the context help menu in association with different visual elements, styling is used to render the menu in context with that object. Prior to rendering the visual submenu you should ensure the object to which you have requested help assigns its <a class="property-reference" href="#aria-owns">aria-owns</a> property value to the submenu ID. When the menu closes you can remove the <span class="property-reference">aria-owns</span> property. </p>
    </section>
      <section id="relations_controls">
      <h4> The Controls Relationship</h4>
      <p>In rich internet applications document elements may control the behavior on another part of Web page outside themselves. The <a class="property-reference" href="#aria-controls">aria-controls</a> attribute indicates cause-and-effect relationships between document  elements. </p>
      <p>An example might be a group of <a class="role-reference" href="#radio">radio</a> buttons that "control" contents of a <a class="role-reference" href="#listbox">listbox</a> in another part of the page. Here, you would want the radio group to assign a <a class="property-reference" href="#aria-controls">aria-controls</a> relationship to the <a class="role-reference" href="#listbox">listbox</a> which will be updating without a page reload. The user, through their assistive technology, can then navigate to the <a class="role-reference" href="#listbox">listbox</a> by following the <a class="property-reference" href="#aria-controls">aria-controls</a> relationship when a different radio is selected, to see how the contents changed in the <a class="role-reference" href="#listbox">listbox</a>. The ability to update parts of a page without a page reload is a common practice of applications making use of Ajax. Without the <a class="property-reference" href="#aria-controls">aria-controls</a> attribute, a user would be unable to effectively use these types of Web pages as assistive technologies often will not make the user aware of what is happening outside the context of the element the user is currently operating.</p>
      <p>With the <a class="property-reference" href="#aria-controls">aria-controls</a> attribute the user may use the assistive technology to follow the relationship to the object it is controlling. It is extremely important for an assistive technology to present changes in the document in response to user input. Therefore, an assistive technology immediately presents changes to a live region when the controlling widget is the one which has user keyboard focus. For example, if a tree view controls a help document pane, each time<br>
        the tree item changes the new tree item and then the new help contents should also be read. In the case of a screen reader, the amount of information  read in the target live region is dependent on <a href="#liveprops">how the live region is configured</a>. </p>
      <p>The <a class="property-reference" href="#aria-controls">aria-controls</a> attribute takes one or more ids which refer to the document element. If this relationship is not implied by the host  language semantics, then the controlling element must be given a controls attribute with the IDs of the other elements where the changes will  show up listed in the attribute value.</p>
    </section>
  </section>
    <section id="relations_flowto">
    <h3> Changing the Reading Flow</h3>
    <p>(X)HTML suffers from a number of disadvantages in  keyboard navigation today. One such example is the restriction of  navigation to the tabbing order. This is a common problem with  presentations in office suites where the logical, perceivable,  navigation order of a slide may not match the tabbing order. Sighted  users may see a logical navigation process (such as visual steps in the  process for assembling a lawn mower). This "flow" is not conveyed by  the tab order. The user might tab from step 1 and land on step 4.  Another problem is the construction of model-based authoring tools on a  Web page. In a model-based authoring tool, a visual object may provide  a number of paths that the user can take, such as a multiplexor, which  may have output that logically flows to a number of optional electronic  components in a drawing. In Web 2.0, developers are actually creating  drawings like this to perform tasks such as visually model a work flow.  In this scenario, the user will want to decide which object they will  navigate their screen reader or alternate input device to next. </p>
    <p>Although it is  recommended that Tab order follow the reading flow, there may be instances  where this is not possible. For these reasons, WAI-ARIA provides a relationship property, called <a class="property-reference" href="#aria-flowto">aria-flowto</a>. This allows the author to provide an assistive technology with alternative navigation flows through the document that best represents the author's intent and which is more logical for people with disabilities. <a class="property-reference" href="#aria-flowto">aria-flowto</a> establishes the recommended reading order of content, so that the an assistive may overriding the default of reading in document order to its user. <a class="property-reference" href="#aria-flowto">aria-flowto</a> does not change the keyboard navigation order of the browser.</p>
    <p>Consider the first case of changing a basic reading flow to circumvent (X)HTML  tabbing. A good example of this is a logical reading flow in a portal  with landmarks. In the future, the user may wish to change the reading  flow based on the order of priority with which they navigate a  personalized Web application<!-- like <a href="http://www.myspace.com/">   MySpace</a> or <a href="http://my.yahoo.com/">MyYahoo</a>-->.  In the following example, the navigation would follow the order of "Top  News Stories", "television listings", "stock quotes", and "messages  from friends" by following (X)HTML document reading order. However, the author or end user may determine that the main content is most  important, followed by "stock quotes", "messages from friends", and  then "TV listings."  The end user can change the order if the web page or assistive technology provides an interface for such personalization.</p>
    <pre class="example highlight">&lt;html&gt;
&#8230;
&lt;div role="main" title="Top News Stories" id="main" aria-flowto="stock"&gt;&lt;/div&gt;
&lt;div role="complementary" title="television listings" id="tv"&gt;&lt;/div&gt;
&lt;div role="complementary" title="stock quotes" id="stock" aria-flowto="messages"&gt;&lt;/div&gt;
&lt;div role="complementary" title="messages from friends" id="messages" aria-flowto="tv"&gt;&lt;/div&gt;  </pre>
    <p>The  second use case is such that the Web developer may wish to circumvent  the flow by branching to multiple paths in the Web page, requiring the  assistive technology to present a collection of options where the user  could go next. This is important for work flows or business process  management applications<!-- as shown in this <a href="http://www.skelta.com/products/screenshot-gallery/screens.aspx#ProcessDesigner">Process Designer Tool</a>-->.  More of these applications are becoming Web based, and a vehicle is  required to tell the user how to get through the work flow. The flowto  property takes multiple idrefs, allowing the author to define each  object the user could flow to. To implement this technique do the  following. </p>
    <ul>
      <li>
        <p id="step1_obj_accessible">Make each object in the work flow accessible</p>
        <p>This  will require assigning a title or WAI-ARIA label for each object and a  unique HTML id. Also, if the html element is repurposed assign it a  WAI-ARIA role. </p>
        <pre class="example highlight">&lt;html&gt;

&#8230;
&lt;img src="foo.jpg" id="331" title="What is the Invoice Value?"&gt;
&lt;img src="foo.jpg" id="333" title="Finance Manager Approval"&gt;
&lt;img src="foo.jpg" id="334" title="Sales Manager Approval"&gt;
&#8230;  </pre>
      </li>
      <li id="step2_flowto">Assign the flowto properties
        <p>For each visual object that will flow to one or more other objects assign  the flowto property the list of IDs to which it flows. </p>
        <pre class="example highlight">&lt;html&gt;
&#8230;
&lt;img src="foo.jpg" id="331" title="What is the Invoice Value?" aria-flowto="333 334"&gt;
&lt;img src="foo.jpg" id="333" title="Finance Manager Approval"&gt;
&lt;img src="foo.jpg" id="334" title="Sales Manager Approval"&gt;
&#8230;  </pre>
<p>Each element referenced by the flowto must have have a unique id. The combination of the unique id and the name allow the assistive technology  to adequately assist the user in retracing their steps backward through a flow to reference or moving forward to it. Since the author sets only the target the user agent is responsible for mapping the backward reference relationship. Therefore, neither the user agent nor the user can get lost. The host user agent does not provide an alternative navigation order; this is an assistive technology function.</p>
      </li>
      <li id="step3_keyboard">Make sure visual objects are keyboard accessible
        <p>Use tabindex to enable objects to receive focus. Actually setting focus to them may be performed by an assistive technology, such as an alternative input device. This example places each drawing object in  document order with respect to the tab sequence. </p>
        <pre class="example highlight">&lt;img src="foo.jpg" id="331" title="What is the Invoice Value?"
    aria-flowto="333 334" tabindex="0"&gt;
&lt;img src="foo.jpg" id="333"  title="Finance Manager Approval" tabindex="0"&gt;
&lt;img src="foo.jpg" id="334" title="Sales Manager Approval" tabindex="0"&gt;
&#8230;  </pre>
        <p>When  an assistive technology encounters "What is the Invoice Value?," it  will know to tell the user that they may choose to navigate either to  the "Financial Manager Approval" or to the "Sales Manager Approval"  object. The options may be provided through a menu for the What is the Invoice Value object by the assistive technology. After a choice  is made, then the AT can  move focus to the target object; or in  the case of a screen reader, it may just move the user to that location  in the screen reader's virtual buffer. </p>
        <p>Note:  WAI-ARIA does not specify backward flowto properties for the same reason  that we do not have the reverse of relationships like labelledby. The  author may incorrectly do the reversal, creating a whole set of new  problems. Rather, the task of the reversal relationships may be handled  by the user agent through its accessibility API mapping or in the  assistive technology itself.</p>
      </li>
    </ul>
    </section>
    <section id="relations_haspopup">
    <h3>Popups and drop-downs</h3>
    <p>In order for menus, menubars, and menuitems to indicate that it opens a menu, set its <span class="property-reference">aria-haspopup</span> property to &quot;true.&quot; The type of menu being launched (submenu, context help, etc.) is not explicitly indicated with WAI-ARIA but is based on the operational characteristics (keyboard and mouse commands). </p>
    <p>Combo boxes, or drop down lists, work differently. Controls with the role <span class="role-reference">combobox</span> must contain a list of items that can be opened, usually as a drop-down. Because this is intrinsic to the functionality of a combo box, it does not need to be explicitly indicated with <span class="property-reference">aria-haspopup</span>.</p>

    <p>The following html fragment shows the use of <span class="property-reference">aria-haspopup</span> with a menubar, its menus, and submenus. All of the menuitems associated with the menubar have <span class="property-reference">aria-haspopup</span> set to 'true'. Also, the "Zoom" menuitem of the "View" menu has an <span class="property-reference">aria-haspopup</span> property as it leads to a submenu.</p>

    <pre class="example highlight">&lt;div role="menubar"&gt;
  &lt;!--
    File menu: File menuitem has an aria-haspopup attribute set to 'true'.
    That popup div follows immediately below.
  --&gt;
  &lt;div role="menuitem" <em>aria-haspopup="true"</em> id="fileMenu"&gt;File&lt;/div&gt;
  &lt;div role="menu" aria-labelledby="fileMenu"&gt;
    &lt;div role="menuitem"&gt;Open&lt;/div&gt;
    &lt;div role="menuitem"&gt;Save&lt;/div&gt;
    &lt;div role="menuitem"&gt;Save as &#8230;&lt;/div&gt;
    &#8230;
  &lt;/div&gt;
  &lt;!--
    View menu:
  --&gt;
  &lt;div role="menuitem" <em>aria-haspopup="true"</em> id="viewMenu"&gt;View&lt;/div&gt;
  &lt;div role="menu" aria-labelledby="viewMenu"&gt;
    &lt;div role="menuitem"&gt;Normal&lt;/div&gt;
    &lt;div role="menuitem"&gt;Outline&lt;/div&gt;
    &lt;!--
      The View's Zoom menuitem has aria-haspopup='true' as it leads to a
      submenu.
    --&gt;
    &lt;div role="menuitem" <em>aria-haspopup="true"</em> id="zoomSubMenu"&gt;Zoom&lt;/div&gt;
    &lt;div role="menu" aria-labelledby="zoomSubMenu"&gt;
      &lt;div role="menuitem"&gt;50%&lt;/div&gt;
      &lt;div role="menuitem"&gt;75%&lt;/div&gt;
      &lt;div role="menuitem"&gt;100%&lt;/div&gt;
      &lt;div role="menuitem"&gt;150%&lt;/div&gt;
      &lt;div role="menuitem"&gt;200%&lt;/div&gt;
    &lt;/div&gt;
  &lt;/div&gt;
&lt;/div&gt;</pre>
  </section>
</section>
  <section id="docmgt">
  <h2>Managing Dynamic Changes</h2>
  <p class="note">This section has had only minor edits since it was integrated from APG version 1.0 -- a complete APG task force review is pending.</p>
    <section id="ContentPresChanges">
    <h3> Managing Content and Presentational Changes </h3>
    <p>General rules for managing content and displaying information</p>
    <ul>
      <li>Do not change an element's role once it has been set. If you need to change the role of an object, first remove the element from the DOM tree and then add the new element to the tree with the new role set. </li>
      <li>For supporting browsers, tie CSS attribute selectors to WAI-ARIA properties to reduce script (browser issue with refresh).</li>
      <li>Tie CSS <code>display</code> property to WAI-ARIA hidden state. This is important for assistive technologies who communicate directly with the user agent's DOM versus a platform accessibility API supported by the user agent. You can also tie <a href="http://www.w3.org/TR/1998/REC-CSS2-19980512/visufx.html#visibility">CSS <code>visibility:hidden</code></a> or <code><a href="http://www.w3.org/TR/1998/REC-CSS2-19980512/visufx.html#visibility">visibility:collapse</a></code> to the WAI-ARIA hidden state but the use of <code><a href="http://www.w3.org/TR/1998/REC-CSS2-19980512/visufx.html#visibility">visibility:hidden</a></code> will affect layout in that content will continue to flow around the hidden area even though the content to be hidden is invisible. </li>
    </ul>
    <p>If you are refreshing areas asynchronously, then you need to designate live regions. The following sections explain how to implement live regions and when to use roles that are considered "live" sections by default, including alert, status, or log.</p>
  </section>
    <section id="LiveRegions">
    <h3> Implementing Live Regions </h3>
    <p><a href="#attrs_liveregions" class="specref">Live regions</a> are parts of a Web page that the author expects to change.  Examples of live regions include dynamically updated  content (sports stats, stock information), logs where new information  is being added (chat transcript logs), notification areas (status,  alerts), etc. </p>
    <p>Live  regions enable assistive technologies, such as screen readers, to be  informed of updates without losing the users' place in the content.  Live region settings provide hints to assistive technologies about how  to process updates. Note that the assistive technology is responsible  for handling these updates and enabling users to override these hints. </p>
    <p>The section on <a href="#liveprops">Live Region Properties</a> and how to use them gives the details of how to apply live region properties. This  process will help rich internet application (RIA) developers to set  live region settings that will provide a good user experience for  most assistive technology users with little configuration on their  part. When applying these live region properties, it is recommended that you conduct user testing. If the <abbr title="assistive technology">AT</abbr> supports scripting of the response to live regions you may wish to customize the response, such as through a screen reader script for your Web page.</p>
    <ol>
      <li>
        <p><strong>Identify the live regions</strong></p>
        <p>Live regions are any region on a page that receives dynamic updates through client-side scripting. Note the regions of your page that will be live. </p>
      </li>
      <li>
        <p><strong>See if any of the special case live regions meet your needs</strong></p>
        <p> WAI-ARIA provides a number of <a href="#chobet">special case live region roles</a> whose live region properties are pre-defined and which you may use. If one of these live region roles meet your needs just apply the specific role to the region of the Web page.</p>
      </li>
      <li>
        <p><strong>Decide the priority of each live region</strong></p>
        <p>When a live  region changes, should the user be notified of the change?  Notifications could include a sound for a screen reader user. (For  simplicity, we will use the case of an audio notification in this  discussion.) The shorter the interval between changes and the less  important the information, the less likely that the user needs to hear  every change. A simple example of changes that should not be heard are  changes to time; a sound for every second would be very annoying. </p>
        <p>If  the user should hear the change, should the change be announced  immediately, as soon as possible, or only when the user is idle?  Announcing a change immediately can be disorienting for users, so that  should be done sparingly. Most updates should probably only be  announced when the user is idle. </p>
        <p>After you have decided the priority for each live region, then decide the <em>live</em> property value: </p>
        <ul>
          <li>Never spoken, then <code><a class="property-reference" href="#aria-live">aria-live</a>="off"</code> </li>
          <li>Spoken when user is idle, then <code><a class="property-reference" href="#aria-live">aria-live</a>="polite" </code></li>
          <li>Spoken as soon as possible, then <code><a class="property-reference" href="#aria-live">aria-live</a>="assertive"</code> </li>
          <li>For more specifics, see <a href="#liveprops" title="Live Region Properties">Live Region Properties</a>.</li>
        </ul>
      </li>
      <li>
        <p><strong>Decide how much context is needed for each update</strong></p>
        <p>When part  of a live region changes, how much context is needed to understand the  change. Does the user need to hear the entire live region or just the  change by itself? </p>
        <p>If the user needs to hear the entire live region, then mark the entire live region with <a class="property-reference" href="#aria-atomic">aria-atomic</a>="true". </p>
      </li>
      <li>
        <p><strong>Decide what types of changes are relevant for each live region</strong></p>
        <p>Three possible types of changes are: additions, removals, and text. <em>Additions</em> means new nodes are added to the DOM; <em>removals</em> means nodes are removed from the DOM; and <em>text</em> means changes are solely to the textual content. Should the user hear all types of changes or only certain types? </p>
        <p>By  default, the user will hear additions and text type changes. If you  wish to explicitly define the types of changes, you need to set  relevant="THE_TYPES_OF_CHANGES". If more than one type of change is  relevant, the types are separated by a space. For example, to define  additions and removals as relevant but not text, set  relevant="additions removals". </p>
      </li>
    </ol>
      <section id="liveprops">
      <h4> Live Region Properties and How to Use Them</h4>
      <p>One of the  most important concepts behind live regions is politeness. Politeness  indicates how much priority a live region has. The following politeness values are available for <a class="property-reference" href="#aria-live">aria-live</a>: off, polite, and assertive.</p>
      <dl>
        <dt><a class="property-reference" href="#aria-live">aria-live</a>="off"</dt>
        <dd>This is the  default. Any updates made to this region must not be announced to the  user. live="off" would be a sensible setting for things that update  very frequently such as GPS coordinates of a moving vehicle.</dd>
        <dt><a class="property-reference" href="#aria-live">aria-live</a>="polite"</dt>
        <dd>Any updates  made to this region should only be announced if the user is not  currently doing anything. live="polite" should be used in most  situations involving live regions that present new information to  users, such as updating news headlines.</dd>
        <dt><a class="property-reference" href="#aria-live">aria-live</a>="assertive"</dt>
        <dd>Any updates  made to this region are important enough to be announced to the user as  soon as possible, but it is not necessary to immediately interrupt the  user. live="assertive" must be used if there is information that a  user must know about right away, for example, warning messages in a  form that does validation on the fly.</dd>
      </dl>
      <p>There are times to suppress AT presentation changes while a region is updating. For that you can use the <a class="property-reference" href="#aria-busy">aria-busy</a> property.</p>
      <dl>
        <dt><a class="property-reference" href="#aria-busy">aria-busy</a>="true"</dt>
        <dd>
          <p>To suppress presentation of changes until a region is finished updating or until a number of rapid-fire changes are finished, set <a class="property-reference" href="#aria-busy">aria-busy</a>="true" and then clear the attribute when the region is finished. While it is busy, the AT will track and collate the changes. It will finally speak the changes once the region is no longer busy.</p>
        </dd>
      </dl>
      <p>When a live  region is updated, the update can often be announced on its own and  still make sense. For example, if a news headline is added, it would  make sense to simply announce the headline. However, sometimes the  entire live region must be read in order to give the user enough  context to make sense of the update. For example, it would not make  sense to only give the current value of a stock without saying the name  of the stock. The atomic setting gives assistive technologies a hint  about which of these cases an update falls into. </p>
      <dl>
        <dt><a class="property-reference" href="#aria-atomic">aria-atomic</a>="false"</dt>
        <dd>This is the  default. It means that when there is a change in the region, that  change can be presented on its own; the AT should not present the  entire region. atomic="false" is generally a good idea as it presents  users with only changes and does not cause them to hear repetitive  information that has not changed. However, Web developers should take  care that the changed information, when presented by itself, can still  be understood and contextualized by the user. </dd>
        <dt><a class="property-reference" href="#aria-atomic">aria-atomic</a>="true"</dt>
        <dd>If atomic  is set to "true", it means that the region must be presented as a  whole; when there is a change, the AT should present the entire region,  not just the change. atomic="true" can make it harder for users to  understand changes as the changed areas are not presented  independently. atomic="true" can also be annoying as it can force users  to listen to repetitive information that has not changed. However,  atomic="true" is necessary in cases where the change, when presented by  itself, cannot be understood and contextualized by the user. Note that when aria-atomic="true", the AT will attempt to speak the atomic region only once when multiple changes occur in the same region and it hasn't been spoken yet. </dd>
      </dl>
      Not all  updates to a live region are relevant. For example, if the oldest  headline in a list of headlines is removed and a new headline is added,  the removal of the oldest headline is probably not important enough to  announce to the user. However, in a chat application, when a user  leaves the chat and their username is removed from the list of users,  that removal may be important enough to announce. The relevant setting  gives a hint about what types of changes are relevant and should be  announced. Any change which is not relevant will be treated as if the  region had live="off" and will not be announced. Multiple types of  changes can be listed as relevant; the types are separated by a space.  The default is relevant="additions text" and this is the most common use case. If the default is applicable to your application, you do not need to provide the relevant property explicitly.
      <dl>
        <dt><a class="property-reference" href="#aria-relevant">aria-relevant</a>="additions"</dt>
        <dd>Insertion of nodes to the live region should be considered relevant. </dd>
        <dt><a class="property-reference" href="#aria-relevant">aria-relevant</a>="removals"</dt>
        <dd>Removal of nodes to the live region should be considered relevant.
          Often, removals are not relevant because nodes are removed to make space for new information - e.g. a log implemented as a table where items are taken off the top. However, in the case of something like a buddy list, it is relevant if a buddy is removed. It doesn't require the screen reader to speak the removal, but it notifies the screen reader that it could be useful to do so. Use of <code>aria-relevant="removals"</code> or <code>aria-relevant="all"</code> should be used sparingly. Notification of an assistive technology when content is removed may cause an unwarranted number of changes to be notified to the user. </dd>
        <dt><a class="property-reference" href="#aria-relevant">aria-relevant</a>="text"</dt>
        <dd>Changes to the textual content of nodes that already exist  in the live region should be considered relevant. Textual content  includes text equivalents, such as the <code>alt</code> attribute of images. </dd>
      </dl>
      <p> This example shows two live regions. If both regions update  simultaneously, liveRegionA should be spoken first because its message has a  higher priority than liveRegionB.      </p>
      <blockquote>
        <pre class="example highlight">&lt;div id=&quot;liveRegionA&quot; aria-live=&quot;assertive&quot;&gt;
&lt;/div&gt;
&lt;div id=&quot;liveRegionB&quot; aria-live=&quot;polite&gt;
&lt;/div&gt;</pre>
      </blockquote>
    </section>
  </section>
    <section id="chobet">
    <h3> Choosing Between Special Case Live Regions</h3>
    <p>You may wish to use a special live region role instead of applying live region properties. WAI-ARIA contains a number of standard roles which are by default considered "live" sections of your Web page. It is important to know when to use these and when to create a custom live region on your known. Here are some rules of thumb:</p>
    <blockquote>
      <p><a class="role-reference" href="#alert">alert</a> - You must use the <a class="role-reference" href="#alert">alert</a> role for  a one-time notification which shows for a period of time and goes away and is intended to alert the user that something has happened. The assistive technology should be notified by the user agent  that an alert has occurred, if your operating system supports this type of event notification. When choosing to use alert you should use the <a class="role-reference" href="#alertdialog">alertdialog</a> role instead if  something inside the alert is to receive focus. Both <a class="role-reference" href="#alert">alert</a> and <a class="role-reference" href="#alertdialog">alertdialog</a> appear to pop-up to the user to get their attention.</p>
      <p><a class="role-reference" href="#status">status</a> - You must use the <a class="role-reference" href="#status">status</a> role when you want to mark an area which is updated periodically and provides general status of your Web application. Changes in status are not typically announced automatically by an assistive technology. However, it is possible to configure some assistive technologies, such as a scriptable screen reader, to watch for changes in the status bar and announce them.  Using the status role is also important in that the user could always check the status section for changes in status on different Web pages. Many applications provide status widgets and they are often found, visibly, at the bottom of the application and contain a variety of widgets within it to convey status. The use of <a class="role-reference" href="#status">status</a> does not guarantee how the AT will respond to changes in the status. The author can still put live="off" or live="assertive" to influence the ATs treatment of the status. </p>
      <p><a class="role-reference" href="#timer">timer</a> - You must use a timer role when you want to mark an area which indicates an amount of elapsed time from a start  point, or the time remaining until an end point. The text encapsulated within the timer indicates the current time  measurement, and are updated as that amount changes. However, the timer value is not necessarily machine parsable.  The text contents <strong>MUST</strong> be updated at fixed intervals, except when the timer is paused or reaches an  end-point. </p>
      <p><a class="role-reference" href="#marquee">marquee</a>- You must use a marquee role when you need to mark an area with scrolling text such as a stock ticker. The latest text of the scrolled area must be available in the DOM. A marquee behaves like a <a href="#liveprops">live region</a>, with an assumed default <a class="property-reference" href="#aria-live">aria-live</a> property value of "polite."</p>
      <p><a class="role-reference" href="#log">log</a> - You must use log if you have a live area where new information is added, like a scrolling chat log of text. Unlike other regions, implied semantics indicate the arrival of new items and the reading order. The log  contains a meaningful sequence and new information is added only to the  end of the log, not at arbitrary points. If you have a chat text entry area you should indicate that it also controls the aria log aria like so:</p>
      <pre class="example highlight">&lt;div contenteditable="true" role="log" id="chatlog"&gt;
&lt;/div&gt;


&lt;label id="gettext"&gt;Send Text&lt;/label&gt;
&lt;div aria-controls="chatlog"
     role="textbox"
     contenteditable="true"
     aria-labelledby="gettext"&gt;
&lt;/div</pre>
        <p><a href="#attrs_liveregions" class="specref">live region</a> - If you have some other live area use case, WAI-ARIA allows you to mark an area using the <a class="property-reference" href="#aria-live">aria-live</a> attribute. This accompanied by the collection of attributes which support the live property allow you to create your own custom live area on your Web page. For more details regarding live regions refer to the <a href="#LiveRegions">live region</a> section of this guide.</p>
    </blockquote>
    <p>Live region roles that are applied to elements having strong native semantics are not mapped consistently to the platform accessibility API.  An example is the <code>TABLE</code> element.  It is recommended that authors apply live regions to <code>DIV</code> and <code>SPAN</code> containers.  For example: </p>
                    <pre class="example highlight">&lt;!-- Live region 'log' role used with TABLE element:  the 'log' role is not consistently mapped to platform AAPI. --&gt;
&lt;!-- Do not use. --&gt;
&lt;table role="log" &#8230; &gt;
  &#8230;
&lt;/table&gt;

&lt;!-- Wrap the TABLE element in a DIV with role 'log' instead: --&gt;
&lt;div role="log" &#8230; &gt;
  &lt;table &#8230; &gt;
    &#8230;
  &lt;/table&gt;
&lt;/div&gt;
</pre>

  </section>
</section>
  <section id="presentation_role">
  <h2>Presentation Role</h2>
  <p class="note">This section has not been updated since it was integrated from APG version 1.0 -- an APG task force review is pending.</p>
  <p>This section describes the presentation role, including the conditions under which it is inherited by an element's children.</p>
    <section id="presentation_intro">
    <h3>Rationale</h3>
      <p>Authors devote a good deal of effort to the appearance of their web pages, and this is especially true in the case of scripted web applications.  To this end authors employ various elements purely for visual presentation.  For example, <code>&lt;img&gt;</code> elements are used for spacing and decoration; and <code>&lt;table&gt;</code>s are used to create a column based layout.  Elements used strictly for presentation are semantically neutral and irrelevant in terms of accessibility.  It is necessary to mark such elements as presentational so that they do not appear in the <a href="#intro_treetypes" class="core-mapping">accessible tree</a> created by the user agent.  For example, a current technique used with spacer images is to provide blank <code>alt</code> text to indicate that the image is not meaningful.  User agents will not publish any information about images with blank <code>alt</code> text to the platform accessibility API.</p>
    <p>There are elements other than <code>&lt;img&gt;</code> and <code>&lt;table&gt;</code> that are used solely for visual presentation.  Any element is a potential candidate for presentation, and, if so used, these elements also need to be marked as semantically neutral.</p>
    <p class="note">It is important to separate content and presentation. CSS 3 has introduced new table layout functionality to allow a user agent to layout content using CSS. There are many advantages to using this feature of CSS such as browser style sheet caching and improved adaptability to mobile devices with limited screen real estate. There are, however, cases where presentational markup cannot be avoided. In such instances, authors are counseled to consult <a href="http://www.w3.org/TR/WCAG20/" title="Web Content Accessibility Guidelines (WCAG) 2.0">WCAG 2.0</a> for more detailed guidance.</p>
    <p>WAI-ARIA introduces the <a class="role-reference" href="#presentation">presentation</a> role as a general device for marking elements as presentational.  The <a class="role-reference" href="#presentation">presentation</a> role overrides the element's native implicit role, and informs the user agent to not publish the element to the accessibility API.  In fact, the preferred way to mark <code>&lt;img&gt;</code> elements as decorative is to use a <code>role="presentation"</code> attribute instead of (or in addition to) an empty <code>alt</code> attribute.  Here is a code fragment sample:</p>

<pre>&lt;!-- [role="presentation"] informs the user agent that the spacer images are for layout only. --&gt;
&#8230;
&lt;h2&gt;Other Histories of Architecture&lt;/h1&gt;
&lt;p&gt;
  &lt;a href="www.somewhere.com"&gt;Ancient Roman Architecture&lt;/a&gt;
  &lt;img src="spacer.png" role="presentation"&gt;
  &lt;a href="somewhere.else.com"&gt;19th Century Italian Architecture&lt;/a&gt;
  &lt;img src="spacer.png" role="presentation"&gt;
  &lt;a href="www.elsewhere.com"&gt;Modern Buildings more than 100 Years Old&lt;/a&gt;
&lt;/p&gt;

&lt;h2&gt;Modern Building Design&lt;/h1&gt;
&#8230;
</pre>
    <p>The resulting accessible tree is shown below.  Note that none of the spacer <code>&lt;img&gt;</code> elements are present:</p>
    <ul>
      <li>root
        <ul>
          <li style="list-style: none">&#8230;</li>
          <li>h2
            <ul>
              <li>[text] Other Histories of Architecture</li>
            </ul>
          </li>
          <li>p
            <ul>
              <li>a
                <ul>
                  <li>[text] Ancient Roman Architecture</li>
                </ul>
              </li>
              <li>a
                <ul>
                  <li>[text] 19th Century Italian Architecture</li>
                </ul>
              </li>
              <li>a
                <ul>
                  <li>[text] Modern Buildings more than 100 Years Old</li>
                </ul>
              </li>
            </ul>
          </li>
          <li>h2
            <ul>
              <li>[text] Modern Building Design</li>
            </ul>
          </li>
          <li style="list-style: none">&#8230;</li>
        </ul>
      </li>
    </ul>
  </section>
    <section id="presentation_inheritance">
    <h3>Inheritance of Presentation by Parent Element's Children</h3>
      <p>In general, the presentation role is not inherited by an element's children.  The exceptions are elements whose role entails that the element has <a href="#mustContain" class="specref">required owned children</a>.  Examples include the <code>&lt;table&gt;</code> element and <a class="role-reference" href="#list">list</a> role, and these exceptions are discussed further below.  For all other elements, only the element marked presentational is eliminated from the accessible tree.  Note, however, that its contents are published; in particular, the element's textual content is published, but any attributes of the element that may form a text-equivalent are not. For example, a header element with a presentation role would not appear in the accessible tree, but its text does.  An image with a role of presentation is not exposed in the accessible tree, nor is the contents of its <code>alt</code> attribute.  This is shown in the following code fragment:</p>

<pre class="example highlight">&lt;!-- 1. [role="presentation"] negates the implicit 'heading' role semantics but does not affect the contents. --&gt;

&lt;h1 role="presentation"&gt;Presentation role overrides Header role&lt;/h1&gt;
&lt;h1&gt;Another header&lt;/h1&gt;

&lt;!-- 2. [role="presentation"] hides the image from the accessibility API and does not publish the alt attribute contents. --&gt;

&lt;img role="presentation" alt="This text will not appear in the Accessibility API" src="&#8230;"&gt;

</pre>
      <p>The first header element is absent from the accessible tree for the above example, but its text appears.  The second header element is present as a <a class="role-reference" href="#heading">heading</a>.  The <code>img</code> element is not exposed at all:</p>
      <ul>
        <li>root
          <ul>
            <li style="list-style: none;">&#8230;</li>
            <li>[text] Presentation role overrides Header role</li>
            <li>h1
              <ul>
                <li>[text] Another header</li>
              </ul>
            </li>
            <li style="list-style: none;">&#8230;</li>
          </ul>
        </li>
      </ul>
      <p>Be aware that the markup <code>&lt;img role="presentation" alt="non-empty alt text"&#8230;&gt;</code> is in fact contradictory:  Declaring a role of presentation says that the image is for layout, is decorative and meaningless, whereas the non-empty alt text implies that the image is meaningful.  It is recommended that authors instead use empty <code>alt</code> text (<code>alt=""</code>) where they use <code>role="presentation"</code>.</p>
      <p>Earlier it was noted that the <a class="role-reference" href="#presentation">presentation</a> role is not generally inherited by an element's children.  The exception are roles that have <a href="#mustContain" class="specref">required owned elements</a>.  Examples include the <code>&lt;table&gt;</code> element, and the <a class="role-reference" href="#list">list</a> and <a class="role-reference" href="#tree">tree</a> roles.  A <a class="role-reference" href="#list">list</a> is required to have  <a class="role-reference" href="#listitem">listitem</a> children; a <a class="role-reference" href="#tree">tree</a>, <a class="role-reference" href="#treeitem">treeitem</a> children.  The <code>&lt;table&gt;</code> element's child components are <code>&lt;tbody&gt;</code>, <code>&lt;thead&gt;</code>, <code>&lt;tfoot&gt;</code>, <code>&lt;th&gt;</code>, <code>&lt;tr&gt;</code>, <code>&lt;td&gt;</code>, and <code>&lt;caption&gt;</code>.  These component elements would not appear in the markup without the enclosing <code>&lt;table&gt;</code> root element.  Thus, when a table is used for layout, it follows that all of its component elements are present in the markup for layout as well.  Since annotating all the required child elements with <code>role=&quot;presentation&quot;</code> is error prone and difficult to maintain, it is sufficient to mark the table root element as presentational.  The presentation role propagates to all the table component elements.  However, as before, the contents of the table elements do appear in the accessible tree.  Here is an example:</p>

<pre class="example highlight">&lt;!-- Layout table marked with [role="presentation"]. --&gt;

&lt;table role="presentation"&gt;
  &lt;tbody&gt;
    &lt;tr&gt; &lt;td&gt;Some text&lt;/td&gt; &lt;td&gt;&lt;p&gt;Paragraph&lt;/p&gt;&lt;/td&gt; &lt;/tr&gt;
    &lt;tr&gt; &lt;td&gt;&lt;a href="www.somewhere.com"&gt;Link text&lt;/a&gt;&lt;/td&gt; &lt;td&gt;&lt;img src="meaningful.jpg" alt="meaningful image"&gt;&lt;/td&gt; &lt;/tr&gt;
  &lt;/tbody&gt;
&lt;/table&gt;
</pre>
    <p>All table specific elements (table, tr, td, etc.) are eliminated from the tree by inheriting the presentation role, but other elements and textual content in the table cells are exposed:</p>
    <ul>
      <li>root
        <ul>
          <li style="list-style: none;">&#8230;</li>
          <li>[text] Some text</li>
          <li>p
            <ul>
              <li>[text] Paragraph</li>
            </ul>
          </li>
          <li>a
            <ul>
              <li>Link text</li>
            </ul>
          </li>
          <li>img
            <ul>
              <li> [name] meaningful image</li>
            </ul>
          </li>
          <li style="list-style: none;">&#8230;</li>
        </ul>
      </li>
    </ul>
    <p>The same logic applies to other roles that have required owned children, such as a <a class="role-reference" href="#list">list</a>.  If the list's root element is declared presentational using <code>role="presentation"</code>, all of its <a class="role-reference" href="#listitem">listitem</a> elements inherit the <a class="role-reference" href="#presentation">presentation</a> role, and none of the list item elements appear in the accessible tree.  However, the contents of each list item, that is, other elements and textual content, <em>are</em> included in the tree. </p>
  </section>
    <section id="presentation_overrides">
    <h3>Overriding Presentation</h3>
    <p>The presentation role is overridden in some circumstances.  Recall that the presentation role informs user agents that certain elements are semantically neutral, and are irrelevant for accessibility.  If, however, there is an aspect of an element that makes it meaningful, it is no longer neutral, and cannot simultaneously be presentational.  The <a href="#include_elements" class="core-mapping">Core Accessibility API Mappings describes the cases</a> where this occurs:</p>
    <ul>
    <li>element is focusable.</li>
    <li>element has a global WAI-ARIA attribute, other than <a href="#aria-hidden" class="property-reference">aria-hidden</a>.</li>
    <li>element is referenced by another element's <a href="#aria-controls" class="property-reference">aria-controls</a>, <a href="#aria-describedby" class="property-reference">aria-describedby</a>, <a href="#aria-flowto" class="property-reference">aria-flowto</a>, <a href="#aria-labelledby" class="property-reference">aria-labelledby</a>, or <a href="#aria-owns" class="property-reference">aria-owns</a> property.</li>
    <li>element normally inherits presentation from a parent, but the element explicitly declares a role other than presentation.
      <ul>
        <li>E.g., a table cell, <code>&lt;td&gt;</code>, within a <code>&lt;table role="presentation"&gt;</code>, where that cell is marked with a button role: <code>&lt;td role="button" &#8230;&gt;</code> -- the cell has a role of button, not presentation.
        </li>
      </ul>
    </li>
    </ul>
    <p>These situations entail that the given element is semantically relevant and will appear in the accessible tree. Marking the element with a role="presentation" is an error, and user agents will ignore the presentation role in these cases.  Authors are advised to not mark an element with a role of presentation when it has any of the above properties; rather, to use a role that reflects the element's purpose.</p>
  </section>
</section>
  <section id="ariaform">
<h2>Form Properties</h2>
<p class="note">This section has not been updated since it was integrated from APG version 1.0 -- an APG task force review is pending.</p>
<p>
This section identifies authoring practices for elements used as form elements.
</p>
<div id="use_invalid">
<h3 id="useinvalid">Use aria-invalid and aria-required To Improve Access to Forms</h3>
<p>
Until the introduction of WAI-ARIA's aria-invalid state and aria-required property, only presentational strategies have been available to Web content authors to indicate that certain form fields and controls are required or invalid. In applications, these states are only available through styling or varying markup, which is inconsistent, and therefore is inconclusive. In Web-based forms, fields required may be marked by an asterisk. Forms submitted with required data missing or improperly specified may be redisplayed with the unacceptable elements highlighted in red. The assistive technology user is poorly served by such imprecise methods, and all users confront inconsistent indicators for consistent situations.
</p>
<p>
The WAI-ARIA invalid state and required property provide:
</p>
<ul>
<li>
A programmatic aria-required property that can be applied to a form element to indicate to an AT that it is required to complete the form.
</li>
<li>
A programmatic aria-invalid state that can be used to indicate which data fields have incorrect data to an AT so that the user knows they have entered invalid data. Invalid data is often rendered in red by HTML form developers.
</li>
</ul>
<h3 id="alertmax">Alert the User When Maximum Length Value Is Reached</h3>
<p>When a text input field that has a maximum length value (or the host markup language's equivalent) receives focus, the value defined for
"maximum length" should be communicated to the user. When text entry reaches that maximum length (or the markup language's equivalent), an alert (expressed in accordance with user preferences and capabilities) should inform the user that the maximum length for a given field has been reached. Such an alert can be expressed programmatically or, using as an aural icon, by using a WAI-ARIA alert; the user agent may alert the user through a system beep and by triggering the operating systems' "show sounds" facility. When maximum length (or the markup language's equivalent) is reached, the user must then be able to move to another form field in a manner consistent with tab-navigation for that document.</p>
</div>
<div id="focus_change">
<h3 id="auto_focus_change">Automatic Focus Changes</h3>
<p>Having a user agent automatically change focus in a form in response to user input can be advantageous in situations where that change saves the user keystrokes or on-screen keyboard interaction in order to manually move the focus from one field to another. However, as with form auto-completion, this type of text input event must be firmly under user control because this may not have been the user's intention and some users with disabilities may become disoriented such as those with sight impairments. Consider these cases:</p>
<ul>
<li>For a text input field that automatically moves focus to a new
field when the value defined for "maximum length" (or the markup language's
equivalent) is reached, the user must have the ability to suppress the change in focus. Otherwise, the user's assistive
technology may not be able to make the user aware of the error.</li>
<li>
A textarea field that has a scripted counter to display the number
of characters entered or the number of characters available for input;
in this case, the dynamic content (the character count) must be owned
by the textarea as a live region, so that the user can keep either a
running (real-time) account of how many characters are left for him
to input or can obtain such information on user query.</li>
</ul>
</div>
<div id="autosubmit">
<h3 id="form_autosubmit">Form Auto-submit</h3>
<p>Use caution when using automatic submission of a form without explicit user command or
in response to a user-defined setting that permits such behavior, as
expressed by the Priority 1 <abbr title="User Agent Accessibility Guidelines 1.0">UAAG 1.0</abbr> Checkpoints
  <a href="http://www.w3.org/TR/UAAG10/guidelines.html#tech-selection-focus-conventions">7.1</a>,
  <a href="http://www.w3.org/TR/UAAG10/guidelines.html#tech-default-input-sensible">7.2</a> and
  <a href="http://www.w3.org/TR/UAAG10/guidelines.html#tech-info-current-ua-config">11.1</a>.
Unless the user has specifically chosen to set the user agent to allow auto-submission, authors are advised not to set onChange or onFocus events either to trigger submission of a form or to provide an auto-submission event upon
completion of all or all required fields of a form or input
field. </p>

</div>

</section>
  <section id="math">
  <h2>Math</h2>
  <p class="note">This section has not been updated since it was integrated from APG version 1.0 -- an APG task force review is pending.</p>
  <p class="ednote">Editors' note: This section was added as part of disposition of comment 4, but is very incomplete. The section needs to be reordered, so that instructions on how to use the math role properly appear before considerations of legacy content and negative examples (such as the use of generic HTML to approximate a visual representation of a mathematical expression). It needs more introductory text about how to use math. The examples need better introductions, and the positive examples should preceded the negative examples, which need to be explained more fully.</p>
  <p>There exists significant amounts of legacy content that uses images
    and/or textual approximations to represent mathematical expressions.
    Examples of this include the use of ASCII art and/or the misuse of
    HTML tags -- in particular, SUB and SUP -- to achieve a visual
    approximation of a mathematical expression, one which is void of
    the structure needed to render mathematical expressions inherently
  meaningful.</p>
  <p>Use of generic HTML to approximate a visual rendering
  of a mathematical expression:</p>
  <p><code class="example highlight">&lt;i&gt;a&lt;/i&gt;&lt;i&gt;x&lt;/i&gt;&lt;sup&gt;2&lt;/sup&gt; + &lt;i&gt;b&lt;/i&gt;&lt;i&gt;x&lt;/i&gt; + &lt;i&gt;c&lt;/i&gt; = 0</code> </p>
  <p>Accessible example of the same function, using the math role, appropriate label, and MathML rendering:</p>
  <pre class="example">&lt;div role=&quot;math&quot; aria-label=&quot;a times x squared plus b times x plus c equals 0&quot;&gt;
  &lt;math xmlns='http://www.w3.org/1998/Math/MathML'&gt;
    &lt;mrow&gt;
      &lt;mrow&gt;
         &lt;mrow&gt;
            &lt;mi&gt;a&lt;/mi&gt;
            &lt;mo&gt;&amp;#x2062; &lt;!-- invisible times --&gt;&lt;/mo&gt;
            &lt;msup&gt;
              &lt;mi&gt;x&lt;/mi&gt;
              &lt;mn&gt;2&lt;/mn&gt;
            &lt;/msup&gt;
         &lt;/mrow&gt;
         &lt;mo&gt;+&lt;/mo&gt;
         &lt;mrow&gt;
            &lt;mi&gt;b&lt;/mi&gt;
            &lt;mo&gt;&amp;#x2062; &lt;!-- invisible times --&gt;&lt;/mo&gt;
            &lt;mi&gt;x&lt;/mi&gt;
         &lt;/mrow&gt;
         &lt;mo&gt;+&lt;/mo&gt;
         &lt;mi&gt;c&lt;/mi&gt;
      &lt;/mrow&gt;
      &lt;mo&gt;=&lt;/mo&gt;
      &lt;mn&gt;0&lt;/mn&gt;
    &lt;/mrow&gt;
  &lt;/math&gt;
&lt;/div&gt;</pre>
  <p>Similarly:</p>
  <p><code>
&lt;i&gt;f&lt;/i&gt;(&lt;i&gt;x&lt;/i&gt;)
 = &lt;i&gt;x&lt;/i&gt;&lt;sup&gt;2&lt;/sup&gt; + &lt;i&gt;x&lt;/i&gt; - 2
</code></p>
  <p>Accessible example of the same function, using the math role, appropriate label, and MathML rendering: </p>
    <p class="ednote">Todo: add aria-label here also</p>
  <pre>&lt;div role=&quot;math&quot;&gt;
  &lt;math xmlns='http://www.w3.org/1998/Math/MathML'&gt;
    &lt;mrow&gt;
      &lt;mrow&gt;
         &lt;mi&gt;f&lt;/mi&gt;
         &lt;mo&gt;&amp;#x2061;&lt;/mo&gt;
         &lt;mrow&gt;
            &lt;mo&gt;(&lt;/mo&gt;
            &lt;mrow&gt;
               &lt;mi&gt;x&lt;/mi&gt;
            &lt;/mrow&gt;
            &lt;mo&gt;)&lt;/mo&gt;
         &lt;/mrow&gt;
      &lt;/mrow&gt;
      &lt;mo&gt;=&lt;/mo&gt;
      &lt;mrow&gt;
         &lt;msup&gt;
           &lt;mi&gt;x&lt;/mi&gt;
           &lt;mn&gt;2&lt;/mn&gt;
         &lt;/msup&gt;
         &lt;mo&gt;+&lt;/mo&gt;
         &lt;mi&gt;x&lt;/mi&gt;
         &lt;mo&gt;&amp;#x2212;&lt;/mo&gt;
         &lt;mn&gt;2&lt;/mn&gt;
      &lt;/mrow&gt;
    &lt;/mrow&gt;
  &lt;/math&gt;
&lt;/div&gt;</pre>
</section>
  <section id="dragdrop">
  <h2> Drag-and-Drop Support </h2>
  <p class="note">aria-grabbed and aria-dropeffect have been deprecated in ARIA 1.1 - as such this section has been removed. Advice for implementing drag and drop will be added to a future version of the Authoring Practices Guide.</p>

</section>
  <section id="aria-write">
  <h2>States and Properties, and Assistive Technologies</h2>
  <p class="note">This section has not been updated since it was integrated from APG version 1.0 -- an APG task force review is pending.</p>
  <p>Assistive Technologies (AT) access WAI-ARIA state and properties via a platform accessibility API.  An example of such an API is Linux's AT-SPI.  The user agent is responsible for publishing WAI-ARIA roles, states, and properties and relevant changes via the accessibility API.  For more information, see the <a href="#" class="core-mapping">Core Accessibility API Mappings</a> [[CORE-AAM]].</p>
  <p>With respect to desktop applications, the interaction between the platform accessibility API and an AT is bidirectional.  The application sends information to the AT using the accessibility API, and the AT can request a change in the accessible state of an application through the same accessibility API.  However, with respect to ARIA 1.0, the flow of information is one way only from WAI-ARIA to the accessibility API.  There is no provision, currently, to go the other way.  An AT cannot use an accessibility API to alter any WAI-ARIA information in the DOM.</p>
  <p>The reason is that there is no consistent cross-browser implementation of a mutation event that web applications can rely on to detect when a WAI-ARIA state or property has changed.  Web applications use WAI-ARIA information for rendering their components.  For example, if the web application includes a DHTML checkbox as part of its interface, then the web app renders the visual appearance of the checkbox based on its aria-checked state.  If an outside agent were to change the state of that checkbox without the web app receiving any notification, then the checked state of the checkbox is no longer in agreement with its visual appearance.  It is likely that the behavior of the web app will suffer.</p>
  <p>W3C is investigating device-independent interfaces to allow web applications to receive notification of changes to WAI-ARIA states and properties.  When this is available, WAI-ARIA will be bidirectional with respect to the platform accessibility API, allowing Assistive Technologies to alter WAI-ARIA states and properties.  Even so, the set of states and properties that an Assistive Technology is likely to change is limited to the following:</p>
  <ul>
    <li>aria-activedescendant</li>
    <li>aria-expanded</li>
    <li>aria-grabbed</li>
    <li>aria-selected </li>
    <li>aria-sort</li>
    <li>aria-valuenow</li>
  </ul>
  <p>The following States and Properties are unlikely to be manipulated by an assistive technology: An AT would need to have greater understanding of the application and the results could be adverse.</p>
  <ul>
    <li>aria-atomic</li>
    <li>aria-autocomplete</li>
    <li>aria-busy</li>
    <li>aria-checked</li>
    <li>aria-controls</li>
    <li>aria-describedby</li>
    <li>aria-disabled</li>
    <li>aria-dropeffect</li>
    <li>aria-flowto </li>
    <li>aria-haspopup</li>
    <li>aria-hidden  </li>
    <li>aria-invalid </li>
    <li>aria-labelledby </li>
    <li>aria-level</li>
    <li>aria-live </li>
    <li>aria-multiline</li>
    <li>aria-multiselectable</li>
    <li>aria-owns</li>
    <li>aria-posinset</li>
    <li>aria-pressed</li>
    <li>aria-readonly</li>
    <li>aria-relevant </li>
    <li>aria-setsize</li>
    <li>aria-valuemax</li>
    <li>aria-valuemin</li>
    <li>aria-valuetext</li>
  </ul>
</section>
    <section id="reuse_comp_lib">
  <h2> Reusable Component Libraries </h2>
  <p class="note">This section has not been updated since it was integrated from APG version 1.0 -- an APG task force review is pending.</p>
  <p>Rich internet applications are complex to author. To save time, it is often faster to use existing widget libraries that implement WAI-ARIA and that have already gone through:</p>
  <ul>
    <li> extensive assistive technology testing</li>
    <li>cross browser testing</li>
    <li>testing to ensure that the widgets respond to desktop settings</li>
    <li>testing to ensure that the widgets match a common keyboard style guide</li>
  </ul>
  <p>Some publicly available UI component libraries have already implemented WAI-ARIA. Authors can reuse such libraries to start developing accessible rich internet applications.</p>
</section>
  <section id="appendices" class="appendix">
    <h2>Appendices</h2>
  <section class="appendix" id="ariaBackground">
    <h2>Background on WAI-ARIA</h2>
    <p class="note">This section has not been updated since it was integrated from the ARIA 1.0 Primer -- an APG task force review is pending.</p>
    <p>According to the <a href="http://www.securityspace.com/s_survey/data/man.200607/techpen.html">SecuritySpace Technology Penetration Report</a>, more than 55% of all Web sites today contain JavaScript,  dramatically affecting the ability for persons with disabilities to  access Web content. New Rich Internet Applications (RIAs) render custom  widgets, modeling rich desktop components to perform UI updates  without having to reload the entire page - much like a graphical user  interface (GUI). Legacy GUI accessibility frameworks address these  issues through a comprehensive accessibility application programming  interface (API) and infrastructure to foster interoperability with  assistive technologies. These APIs constitute a contract between  applications and assistive technologies, such as screen readers, to  enable them to access rich dynamic content with the appropriate  semantics needed to produce a usable alternative. No such contract  exists between modern RIAs and assistive technologies, creating an  accessibility gap for persons with disabilities.</p>
    <p>Unfortunately, HTML and other markup languages do not provide adequate
      support for accessible dynamic content. Until now, the <abbr title="World Wide Web Consortium">W3C</abbr> <abbr title="Web Accessibility Initiative">WAI</abbr> has discouraged the use of JavaScript per [[WAI-WEBCONTENT]], Checkpoint 6.1).
      A
      number of W3C initiatives  underway address this problem using
      a declarative markup approach. This primer describes a means to
      bridge the interoperability problem with assistive
      technologies now by incorporating the appropriate metadata into
      current HTML and XHTML markup to support today's accessibility <abbr title="Application Programming Interfaces">API</abbr>s. Moreover, the primer provides web developers with a conceptual understanding of WAI-ARIA as a prelude to using the [[WAI-ARIA]]. WAI-ARIA brings advanced accessibility features of the desktop to the web through the  creation of cross-cutting technologies that
      (X)HTML authors can incorporate in their markup. WAI-ARIA defines roles, states, and properties, where those roles reflect standard GUI elements that are recognized by accessibility Application Programming Interfaces (APIs). These metadata that describes these
      GUI widgets and document structures aides assistive technology
      vendors in providing accessible, usable solutions. The <abbr title="World Wide Web Consortium">W3C</abbr> <abbr title="Web Accessibility Initiative">WAI</abbr> <abbr title="Process and Formats">PF</abbr> working group is working with User Agent manufacturers, assistive
      technology vendors, and accessibility tool providers, to ensure an end-to-end working solution.</p>
    <p>For an introduction to WAI-ARIA, see the <a href="http://www.w3.org/WAI/intro/aria.php">Accessible Rich Internet   Applications Suite (WAI-ARIA) Overview</a>.  The WAI-ARIA Primer is part of a set of resources that support the WAI-ARIA specification. The Primer provides a basic introduction to the concepts behind and reason for WAI-ARIA, and the WAI-ARIA Authoring Practices describe recommended usage patterns for Web content developers. The WAI-ARIA Suite fills gaps identified by the [[WAI-ARIA-ROADMAP]].  These documents serve as important places of clarification where topics appear to be unclear.</p>
    <section id="problemstatement">
      <h3> The Problem</h3>
      <p>Aspects of traditional Hypertext Markup Language (HTML) make accessible support of dynamic content difficult:</p>
      <ol>
        <li>Accessibility of dynamic content relies on abstracting semantics from both content and  presentational information. Extracting semantic cues from current HTML  content is typically unreliable as the cues are limited to tag  elements names. </li>
        <li>While HTML allows content to be repurposed for presentational formatting, it lacks the ability to attach meaningful metadata about document structure and to convey semantic information. A common example of this is content formatted with tables rather than style sheets. </li>
        <li>When combined with script and cascading style sheets (CSS), HTML can be repurposed to create dynamic custom components without providing a means to convey semantic  information to native accessibility architectures designed to support  dynamic graphical user interface (GUI) content. </li>
        <li>Custom components built from common HTML elements often are not keyboard accessible. </li>
      </ol>
      <p>Authors of JavaScript-generated content do not want to limit themselves to using standard tag elements that  define the actual user interface element such as tables, ordered lists,  etc. Rather, they make extensive use of  elements such as <code>DIV</code> tags in  which they dynamically apply a user interface (<abbr title="user interface">UI</abbr>) through the use of style sheets and  dynamic content changes. HTML <code>DIV</code> tags provide no semantic information.  For example, authors may define a <code>DIV</code> as the start of a pop-up menu or  even an ordered list. However, no HTML mechanism exists to: </p>
      <ul>
        <li>Identify the role of the <code>DIV</code> as a pop-up menu </li>
        <li>Alert assistive technology when these elements have focus </li>
        <li>Convey accessibility property information, such as whether the pop-up menu is collapsed or expanded </li>
        <li>Define  what actions can be formed on the element other than through a  device-dependent means through the event handler type (onmouseover,  onclick, etc.)</li>
      </ul>
      <p>In short, JavaScript needs an accessibility architecture to write to such that a solution can be mapped to the accessibility
        frameworks on the native platform by the user agent.</p>
      <p>The following diagram illustrates a typical document object model (<abbr title="Document Object Model">DOM</abbr>) node in
        a Model-View-Controller architecture. Accessibility information surfaced to assistive technologies is provided only by the HTML element's tag name, with only the accessibility attributes that tag can provide.</p>
      <p><a href="#fig1"></a> shows that on the node, data, or the
        "Model", which should include semantic information, is separated
        from the user interface presentation, the "View." Here, the
        document element is managed by the user agent based on the default
        behavior of the element. The user agent's default behavior at the
        document element forms the controller. </p>
      <figure id="fig1">
        <img alt="Accessibility information mapped to a DOM element in the Document Object Model" height="512" longdesc="#desc_fig1" src="img/accessibleelement.png" width="640"/>
        <figcaption>Accessibility Interoperability at a <abbr title="document object model">DOM</abbr> Node without JavaScript</figcaption>
      </figure>
      <p id="desc_fig1">The box between the DOM node
        and the assistive technology contains the contract
        provided by the user agent to the assistive technology. This data
        includes typical accessibility information found in the
        accessibility API for many accessible platforms for GUIs
        (role, state, caret, selection, text, hypertext, name
        description, parent/child information, parent/child
        information, and relations). For HTML and other W3C markup, the
        accessibility information provided solely depends upon what the element's tag name and any accessibility attributes that map to that tag provides. For  example, the accessible role of a table is <code>table</code>. The author provides  an accessible description by assigning a <code>title</code> attribute.</p>
      <p>In contrast, with JavaScript, user actions can trigger updates in the data and presentation, but the default accessibility information available in the element tags is no longer valid.</p>
      <figure id="fig2"><img alt="DOM Element with JavaScript controller" height="502" longdesc="#desc_fig2" src="img/accessibleJSelement.png" width="476"/>
        <figcaption>Accessibility
        Interoperability at a DOM Node with JavaScript</figcaption></figure>
      <p id="desc_fig2"> <a href="#fig2"></a> shows the same DOM node provided
        in Figure 1.0 but with JavaScript acting as the new controller.
        JavaScript overrides the default user agent behavior at the DOM
        node. It manipulates the data, content, and style in response to
        events caused by user interaction to produce custom widgets. In
        this situation, the default accessibility information is no longer
        valid and, therefore, the contract is now invalid. Figure 2.0 shows
        the contract with asterisks in front of role, state, actions,
        value, event changes, and relations. These asterisks represent
        potential accessibility errors and gaps in the base markup. These
        gaps result from the author's inability to provide the new semantic
        data needed to support the contract.</p>
    </section>
    <section id="requirements">
      <h3> Requirements</h3>
      <p>Any solution to facilitate the creation of accessible rich Internet applications (RIAs) must:</p>
      <dl>
        <dt class="label">Allow for discovery of custom UI components
          through the use of Semantic Web technologies</dt>
        <dd>Web ontologies allow for storage of semantic information about
          objects and how they relate to others in the ontology.</dd>
        <dt class="label">Support today's accessibility
          architectures</dt>
        <dd>Accessibility architecture today is centered around object
          technology. Each object in an application or document exposes
          its accessible properties to an assistive
          technology.</dd>
        <dt class="label">Allow for separation of content and
          presentation</dt>
        <dd>Dynamic content authors must be able to store the accessible
          meta data in the document independent of how it is rendered.</dd>
        <dt class="label">Allow for passive monitoring of the application
          by an assistive technology</dt>
        <dd>Assistive technology vendors should not be required to poll an
          application for changes in accessibility information.</dd>
        <dt class="label">Leverage new W3C efforts to solve the
          problem</dt>
        <dd>This problem needs to be solved quickly. A number of
          efforts are underway, such that minimal changes may be required to
          bring them to the level needed.</dd>
        <dt class="label">Be light weight</dt>
        <dd>The solution needs to be light-weight in order to promote adoption by Web authors.</dd>
        <dt class="label">Scaleable</dt>
        <dd>The solution needs to be scalable; it must make simple things
          easy while making complex things possible.</dd>
        <dt class="label">Internationalizable</dt>
        <dd>Like other Web solutions, our solutions must be
          internationalizable.</dd>
        <dt class="label">Guarantee user agent support up front</dt>
        <dd>User agent manufacturers must be involved up front to ensure support for the solution  when the specification is complete.</dd>
        <dt class="label">Involve assistive technology vendors up
          front</dt>
        <dd>To ensure interoperability, assistive technology vendors need to be involved from day one.
          The effort must leverage support by AT vendors to ensure that a
          total solution is available when the specification is complete.</dd>
        <dt class="label">Produce Developer Guidelines during the
          process</dt>
        <dd>This is a critical mistake made by people creating a new
          accessibility model. Developers must be engaged early on so that
          they can contribute feedback and start producing workable solutions
          early.</dd>
      </dl>
    </section>
    <section id="solution">
      <h3> Solution</h3>
      <p>What is clear from the problem statement is that developers of dynamic web content cannot provide the appropriate accessibility  information in the markup to support the accessibility APIs on the  target platform. This problem is not limited to HTML. It extends to  other markup, including <a href="http://www.w3.org/Graphics/SVG/">Scaleable Vector Graphics</a> [SVG]. This primer addresses the problem for  web content delivered to desktop browsers and introduces you to common extensions to both HTML and XHTML called [[WAI-ARIA]]. The goal is to make these standard features in HTML  5. </p>
    </section>
    <section id="html_support">
      <h3> HTML Accessibility API Support Analysis</h3>
      <p>Using <a href="#fig1"></a> as a template for addressing the
        problem and <a href="http://www.section508.gov/">U.S. Section 508</a> accessibility standards, <a href="#t1">Table 1.0</a> illustrates gaps
        in the infrastructure and identifies W3C standards that should be used to
        address the problem. In the right column, table cells that are empty
        or that indicate a limitation represent accessibility gaps in HTML
        and XHTML.</p>
      <table id="t1">
        <caption>
          Table 1.0 Platform Gap Analysis
          for Accessible Dynamic Web Content for HTML and XHTML
        </caption>
        <tbody>
          <tr>
            <th>Required Components</th>
            <th>Who does what today? (HTML)</th>
          </tr>
          <tr>
            <th>Events:</th>
            <td> </td>
          </tr>
          <tr>
            <td>FocusChange</td>
            <td>DOM 2, 3 events</td>
          </tr>
          <tr>
            <td>Activation</td>
            <td>User Agent API</td>
          </tr>
          <tr>
            <td>Caret Change</td>
            <td>User Agent API</td>
          </tr>
          <tr>
            <td>Value Change</td>
            <td> </td>
          </tr>
          <tr>
            <td>State Change</td>
            <td> </td>
          </tr>
          <tr>
            <td>Selection Change</td>
            <td>User Agent API</td>
          </tr>
          <tr>
            <td>Mutation</td>
            <td>DOM Events</td>
          </tr>
          <tr>
            <th>Accessible
              Actions:</th>
            <td> </td>
          </tr>
          <tr>
            <td>Event Handler functional information to label the actions</td>
            <td> </td>
          </tr>
          <tr>
            <td>Access to the available event
              handlers for enumerating the actions</td>
            <td> </td>
          </tr>
          <tr>
            <th>State Information:</th>
            <td> </td>
          </tr>
          <tr>
            <th>Role Information:</th>
            <td>Limited to standard HTML tag names. (Mix
              Content/presentation)</td>
          </tr>
          <tr>
            <th>Relationships: Parent/child</th>
            <td>Limited DOM (affected by style) (Mix Content/presentation)</td>
          </tr>
          <tr>
            <th>Relationships: (Label, MemberOf - Group,
              ControllerFor)</th>
            <td>Limited to HTML (Title, alt, label)</td>
          </tr>
          <tr>
            <th>Text</th>
            <td>Core DOM from parsed HTML</td>
          </tr>
          <tr>
            <th>Content selection:</th>
            <td>Browser-dependent (incomplete)</td>
          </tr>
          <tr>
            <th>Font/Font Style Information:</th>
            <td>Can set but can't get final format</td>
          </tr>
          <tr>
            <th>Description/Help:</th>
            <td>Limited to HTML 4.0 - Alt Text, title text</td>
          </tr>
          <tr>
            <th>Accessible value:</th>
            <td>Limited to form elements</td>
          </tr>
          <tr>
            <th>Coordinates (Bounding rectangle, etc.):</th>
            <td>User Agents. platform accessibility API</td>
          </tr>
          <tr>
            <th>Accessible Name:</th>
            <td> </td>
          </tr>
          <tr>
            <th>Respond Desktop Font/Color
              Changes:</th>
            <td>Partial (conflicts with CSS and JavaScript)</td>
          </tr>
          <tr>
            <th>Device independent navigation:</th>
            <td> </td>
          </tr>
          <tr>
            <th>Accessibility API Mapping:</th>
            <td>Partial - User Agents</td>
          </tr>
          <tr>
            <th>Provide focus to all active elements (important for
              equivalent keyboard access on desktops)</th>
            <td>Limited to forms and anchors</td>
          </tr>
        </tbody>
      </table>
    </section>
  </section>

  <section class="appendix" id="Fill">
  <h2> Filling the Gaps for Content Delivered to Desktop Browsers</h2>
  <p class="note">This section has not been updated since it was integrated from the ARIA 1.0 Primer -- an APG task force review is pending.</p>
  <p>At this time,W3C WAI Protocols and
    Formats working group's primary focus is on extensions to HTML 4.01 and XHTML 1.X by extending the host language to include WAI-ARIA with a migration path to HTML 5. This will require the creation of new hybrid document type definitions (DTDs) that incorporate the extensions.  This work will be in the [[WAI-ARIA]] specification. WAI-ARIA will constitute
    extensions  to fill most of the gaps needed to support
    accessibility API infrastructures and dynamic (X)HTML content. The   comprehensive gap analysis of (X)HTML, used to form WAI-ARIA is found in <a href="#t1">Table 1.0</a> and how WAI-ARIA fills those gaps. In the future we hope to incorporate WAI-ARIA into many host languages to improve their accessibility. The critical extensions needed to make accessible dynamic Web content accessible, through rich interoperability with assistive technologies,
    are summarized here: </p>
  <blockquote>
    <p> States, and Property attributes - This is the set of attribute  modifications to (X)HTML necessary to provide full keyboard focus and states and properties that may be mapped directly or indirectly to platform accessibility APIs to ensure full interoperability with assistive technologies for WAI-ARIA. </p>
    <p>Role  attribute - The role attribute, borrowed from the, [[ROLE-ATTRIBUTE]], allows the  author to annotate host languages with machine-extractable semantic  information about the purpose of an element. It is targeted for accessibility, device adaptation, server-side processing, and complex  data description. WAI-ARIA uses the role attribute to provides the role information, in <a href="#fig2"></a> to an assistive technology.</p>
    <p>Role document landmark values - These values, borrowed from the [[ROLE-ATTRIBUTE]] provides a standard set of role attribute values designed to define pertinent parts  of a document (landmarks) for the purpose of accessibility. User agents may  incorporate device equivalents, such as key mappings in the  case of a desktop user agent, to navigate to these sections of a  document.</p>
    <p>Taxonomy of WAI-ARIA role values - The necessary core roles found in Accessibility API sets
      for Windows and Linux as well as roles  representative of document structure, such as <a class="role-reference" href="#banner">banner</a> or <a class="role-reference" href="#treegrid">treegrid</a>. Use of document
      structure is necessary for assistive technologies to navigate
      complex documents and to know when they have entered active areas
      of a Web page such as in the case of a dynamic scripted Web
      application. The taxonomy  is designed to help user agents or
      authoring tools determine what properties a given role supports and to assist with accessibility API mapping of these
      properties. The taxonomy will is like a class hierarchy used to
      convey semantics and structure and includes  knowledge about each
      role. At this time, that taxonomy is modeled using [[RDF-CONCEPTS]] and [[OWL-FEATURES]]. </p>
  </blockquote>
  <p>In short, WAI-ARIA will be used to fix the dynamic accessibility of scripted Web content,
    in particular the use of JavaScript with (X)HTML markup. They are meant to be
    cross-cutting and should apply to other markup like SVG.  Less
    critical for (X)HTML but helpful for accessibility
    will be the descriptive extensions to XML events and the new [[XHTML Access]]. <a href="http://www.w3.org/TR/WCAG20/">Web Content Accessibility Guidelines 2.0</a> calls for the WAI-ARIA properties in guideline 4.1 <a href="http://www.w3.org/TR/WCAG20/#ensure-compat">Maximize compatibility with current and future agents, including assistive technologies</a> (roles, states, properties, and values) and section guideline 1.3 <a href="http://www.w3.org/TR/WCAG20/#content-structure-separation">Create  content that can be presented in different ways (for example spoken  aloud, simpler layout, etc.) without losing information or structure</a> (relationships).</p>
  <p> The
    next section  describes how the specifications are used together as well as how they will be implemented in HTML 4.</p>
    <section id="new_provisions">
    <h3> Use of New Provisions for Keyboard Focus and Semantics to Support Platform Accessibility APIs</h3>
    <p>Adaptive technologies, which need to provide alternative access to
      complex user interfaces authored via HTML, are often left guessing
      at the semantics behind specific portions of HTML document. As an
      example, an XHTML document might use a certain HTML construct, such
      as a collection of <code>DIV</code> tags, to create navigation bars, a
      site-navigation menu, and other GUI-like user interface widgets. To
      fix the problem, we incorporate the role
      attribute, assign the accessible state properties, and give the object
      focus using the new <code>TABINDEX</code> feature. Addition of this information
      helps authors to provide the necessary information to
      enable the user agent to support the accessibility API accessed by
      the adaptive technology.</p>
      <section id="role">
      <h4> Provision of the Role Attribute: "What is the Object?"</h4>
      <p>Each platform accessibility API has the notion of a "role" for a
        GUI object. This is the case for [[JAPI]], [[MSAA]]], [[AXAPI]], and the [[ATK]], or [[UI-AUTOMATION]] (called content type in UI Automation). The WAI-ARIA specifications are based on XHTML 1.X and include the role attribute. The "role" attribute takes a qname, enabling authors to reference the role attribute from the WAI-ARIA Roles. In
        the following example, we use qname to reference the menu role  in the WAI-ARIA specification. </p>
      <div class="example">
        <p>Example: Use of WAI-ARIA to  incorporate
            role information into XHTML 1.x</p>
        <pre class="highlight">
<span class="pi">&lt;?xml version="1.1" encoding="us-ascii"?&gt;</span>
<span class="doctype">&lt;!DOCTYPE html PUBLIC "Accessible Adaptive Applications//EN"
    "http://www.w3.org/TR/xhtml1/DTD/xhtml1-strict.dtd"&gt;</span>

&lt;html xmlns="http://www.w3.org/1999/xhtml"
&gt;
    &lt;body&gt;
        &lt;div role="menu"&gt;
            File
        &lt;/div&gt;
    &lt;/body&gt;
&lt;/html&gt;
</pre>
      </div>
      <p>WAI used RDF/OWL to model our taxonomy for WAI-ARIA. In fact, if a host language sought to use namespaces or qnames, they could do so to reference the WAI-ARIA role taxonomy. The WAI-ARIA role taxonomy could be used by authoring tool developers to ensure that states and properties assigned to a given role are accurate.</p>
    </section>
      <section id="properties">
      <h4> Provision of the Accessibility State Information: "What meaningful properties does this object have at this time?"</h4>
      <p>Since this is dynamic content, the state of these new repurposed
        objects will change. The WAI-ARIA specification shall provide the common
        accessible properties needed to support the accessible state or
        property information provided by the platform accessibility API
        defined previously. This specification was created based on an
        analysis of the accessibility properties defined in <abbr title="Microsoft Active Accessibility">MSAA</abbr> and <abbr title="Accessibility Toolkit">ATK</abbr>.
        The following example extends the previous approach by adding the <a class="property-reference" href="#aria-haspopup">aria-haspopup</a> accessibility property.</p>
      <div class="example">
        <p>Example: Use of WAI-ARIA to incorporate accessible state information information into XHTML 1.x</p>
        <pre class="highlight">
<span class="pi">&lt;?xml version="1.1" encoding="us-ascii"?&gt;</span>
<span class="doctype">&lt;!DOCTYPE html PUBLIC "Accessible Adaptive Applications//EN"
    http://www.w3.org/TR/xhtml1/DTD/xhtml1-strict.dtd"&gt;</span>



&gt;
        &lt;body&gt;
            &lt;div role="menu" aria-haspopup="true"&gt;
                File
        &lt;/div&gt;
    &lt;/body&gt;
&lt;/html&gt;
</pre>
      </div>
      <p>A Windows user agent may now map this property to the Microsoft
        Active Accessibility state of <code>STATE_SYSTEM_HASPOPUP</code>. Adding or
        removing this state would result in the Windows user agent sending
        an <code>EVENT_OBJECT_STATECHANGE</code> event to the assistive technology. The
        task of the JavaScript page author would be to maintain this state
        attribute, which can easily be done through the use of Document
        Object Model calls.</p>
    </section>
      <section id="focus">
      <h4> Provision of the Keyboard or Input Focus: "What object am I working on?"</h4>
      <p>Virtually all adaptive technology solutions, such as screen
        readers and onscreen keyboards, must know which object currently
        has focus. For example, an author might want to insert text into the
        current object with focus or to announce information
        about the object that has focus. With today's HTML 4.01 and XHTML 1.x, script authors can only provide focus to form
        and anchor elements yet the Document Object Model Specification
        allows all elements to receive events including keyboard events.
        This means that HTML, by design prohibits script authors from
        making all HTML elements keyboard accessible. This single problem
        effects usability of Web pages where one gains access to
        elements by using the Tab key on desktop browsers. This slow,
        unproductive, approach makes portal navigation difficult because all active elements must be tabbed through to put focus on an
        active element in the last portlet in a document. To solve this
        problem in XHTML 1.x, we are incorporating a feature in Firefox and
        Internet Explorer to define the tabindex for -1. This allows a script author to
        give an element focus without placing it in the tab order: The
        following table describes these changes that will be incorporated
        into the new Accessible Adaptive Application specification.</p>
      <table>
        <caption>
        Accessible Adaptive Application Changes to Support Use of <code>tabindex</code> to give Element Focus
        </caption>
        <tbody>
          <tr>
            <th>tabindex attribute</th>
            <th>Focusable with mouse or JavaScript via element.focus()</th>
            <th>Tab navigable</th>
          </tr>
          <tr>
            <td>not present</td>
            <td>Follows default behavior of element (yes for form controls,
              links, etc.)</td>
            <td>Follows default behavior of element</td>
          </tr>
          <tr>
            <td>Negative, e.g. <code>tabindex="-1"</code> </td>
            <td>Yes</td>
            <td>No, author must focus it with <code>element.focus()</code> as a
              result of arrow or other key press</td>
          </tr>
          <tr>
            <td>Zero, e.g. <code>tabindex="0"</code> </td>
            <td>Yes</td>
            <td>In tab order relative to element's position in document</td>
          </tr>
          <tr>
            <td>Positive, e.g. <code>tabindex="33"</code> </td>
            <td>Yes</td>
            <td>Tabindex value directly specifies where this element is
              positioned in the tab order. These elements will be positioned in
              the tab order before elements that have tabindex="0" or that are
              naturally included in the tab order (form elements and links)</td>
          </tr>
        </tbody>
      </table>
      <p>The following example shows the introduction of <code>TABINDEX</code> to
        provide focus to a <code>DIV</code> having the new accessibility meta data:</p>
      <div class="example">
        <p>Example: Use of tabindex to give non-form
            and anchor elements focus in XHTML 1.x</p>
        <pre class="highlight">
<span class="pi">&lt;?xml version="1.1" encoding="us-ascii"?&gt;</span>
<span class="doctype">   &lt;!DOCTYPE html PUBLIC "Accessible Adaptive Applications//EN"
    http://www.w3.org/TR/xhtml1/DTD/xhtml1-strict.dtd"&gt;</span>



&gt;
    &lt;body&gt;
        &lt;div role="menu" aria-haspopup="true" tabindex=-1&gt;
            File
        &lt;/div&gt;
    &lt;/body&gt;
&lt;/html&gt;
</pre>
      </div>
    </section>
      <section id="ariahtml">
      <h4> Supporting WAI-ARIA in XHTML and HTML 4.01</h4>
      <p>Unlike XHTML, HTML 4.01 is non-extensible in that it is not possible to extend HTML 4 through the use of namespaces. That said, members of the working group have worked with the HTML working group to agree on  a vehicle that does not use namespaces, which at this time is supported by XHTML and HTML which will be supported in  HTML 5 when it becomes recommendation. Firefox 3 is leading the way to implement this, and other browser manufacturers are working to support it as well. The technique allows all role values specified in WAI-ARIA (including those specified by the XHTML Role attribute module) to be specified without a namespace prefix. Additionally, WAI-ARIA states and properties shall be represented as aria- followed by the concatenated WAI-ARIA state or property. </p>
      <div class="example">
        <p>Example: Browser supported HTML technique for the tabindex example in section 5.1.3</p>
        <pre class="highlight">

&lt;html lang="en"&gt;
  &lt;head&gt;<br>    &lt;meta http-equiv="Content-Type" content="text/html; charset=ISO-8859-1"&gt;<br>  &lt;/head&gt;
    &lt;body&gt;
        &lt;div role="menu" aria-haspopup="true" tabindex=-1&gt;
            File
        &lt;/div&gt;
    &lt;/body&gt;
&lt;/html&gt;
                        </pre>
      </div>
      <p>In order to validate these extended attributes for HTML and XHTML the WAI-PF working group will investigate the creation of an enhanced schema or DTD for each host language. <br>
      </p>
    </section>
  </section>
    <section id="landmark-navigation">
    <h3> Use of XHTML Role Landmarks to Improve Document Navigation</h3>
    <p>In addition to the common roles which will reside in WAI-ARIA Roles, both XHTML 2.0, and the <a href="http://www.w3.org/TR/role-attribute/#s_role_module_attributes">XHTML Role attribute module</a> ([[ROLE-ATTRIBUTE]], Section 4) defines a collection of common role, regional, landmarks that define pertinent parts of a
      document for the purpose of accessibility. User agents may
      incorporate device equivalents, such as key mappings in the case of
      a desktop user agent, to navigate to these sections of a document
      independent of the Web site. The addition of these semantics allows
      the user agent to provide standardized navigation to common
      document sections. This is especially important for portals to
      improve the usability. These may be used as attributes in XHTML 1.x
      by applying them to sections of the document as shown in this
      example. Note: since these roles are a part of XHTML they do not need to be namespace qualified.</p>
    <div class="example">
      <p>Example: Use of XHTML navigation role to define a landmark for the
          navigation section in an XHTML 1.X document</p>
        <pre class="highlight">&lt;!DOCTYPE html PUBLIC "-//W3C//DTD XHTML 1.1//EN" "http://www.w3.org/TR/xhtml11/DTD/xhtml11.dtd"&gt;
&lt;html xml:lang="en" xmlns="http://www.w3.org/1999/xhtml"&gt;
&lt;head&gt;
  &lt;title&gt;application/xhtml+xml: Navigation Roles Example 1&lt;/title&gt;
  &lt;link rel="stylesheet" href="css/nav1_xhtml.css"  type="text/css" &gt;&lt;/link&gt;
  &lt;script type="text/javascript" src="../js/globals.js"&gt;&lt;/script&gt;
  &lt;script type="text/javascript" src="../js/widgets_xhtml.js"&gt;&lt;/script&gt;  &lt;link rel="icon" href="http://www.cites.uiuc.edu/favicon.ico" type="image/x-icon" /&gt;
  &lt;link rel="shortcut icon" href="http://www.cites.uiuc.edu/favicon.ico" type="image/x-icon" /&gt;
&lt;/head&gt;
&lt;body onload="widgets.init()"&gt;
.
.
.
&lt;div id="leftnav"&gt;
&lt;h2 class="nav" id="leftnav_label"&gt;Career Center Services&lt;/h2&gt;
 &lt;ul title="Career Center Services" role="navigation" aria-labelledby="leftnav_label"&gt;
   &lt;li&gt;&lt;a href="http://www.uiuc.edu/"&gt;Career Home&lt;/a&gt;&lt;/li&gt;
   &lt;li&gt;&lt;a href="http://www.uiuc.edu/"&gt;Career Counseling&lt;/a&gt;&lt;/li&gt;
   &lt;li&gt;&lt;a href="http://www.uiuc.edu/"&gt;Pre-Health Advising&lt;/a&gt;&lt;/li&gt;
   &lt;li&gt;&lt;a href="http://www.uiuc.edu/"&gt;Services&lt;/a&gt;&lt;/li&gt;
   &lt;li&gt;&lt;a href="http://www.uiuc.edu/"&gt;Workshops&lt;/a&gt;&lt;/li&gt;
   &lt;li&gt;&lt;a href="http://www.uiuc.edu/"&gt;Resource Center&lt;/a&gt;&lt;/li&gt;
   &lt;li&gt;&lt;a href="http://www.uiuc.edu/"&gt;Question Board/FAQ&lt;/a&gt;&lt;/li&gt;
 &lt;/ul&gt;

...

&lt;/body&gt;</pre>
    </div>
      <p>The example above was taken from the header from the <a href="http://courses.cita.illinois.edu/structure/slide12.html">Career Center Web page at the University of Illinois at
      Urbana-Champaign</a>. Students from this university, under  Jon
      Gunderson's guidance created <a href="http://firefox.cita.uiuc.edu/">Accessibility
      extensions for Mozilla/Firefox</a>, in part, to allow a page author or
      user to view a list of navigation landmarks.
      This tool, shown in <a href="#fig3"></a>, lists the  navigation sections on the page. Keyboard navigation of the list of navigation bars causes the
      corresponding document section to be highlighted. The title for each navigation region displays in the list.</p>
      <figure id="fig3"><img alt="Table of Contents from Landmarks" height="813" longdesc="#desc_fig3" src="img/navlandmark.jpg" title="Table of Contents from Landmarks" width="877"/>
      <figcaption>Table of Contents generated from navigation landmarks in the header</figcaption>
      </figure>
    <p id="desc_fig3"> <a href="#fig3"></a> shows the <a href="http://firefox.cita.uiuc.edu/">accessibility
      extensions for Mozilla/Firefox</a> from the University of Illinois at
      Urbana-Champaign to render the document landmarks. This picture
      shows the Firefox browser rendering the University of Illinois
      Career Career Center home page. In this example. The "List of Navigation Bars" viewer is shown, launched from the extension on the
      toolbar. The viewer shows that the secondary "Career Center Services" is selected resulting
      in that section of the document being highlighted in yellow. The
      Navigation Bar Lists Viewer  lists the following list of titles corresponding to the navigation sections:</p>
    <ul>
      <li>Career Counseling Resources</li>
      <li>Resources by Audience</li>
      <li>Career Center Services</li>
      <li>Quick Links</li>
    </ul>
  </section>
    <section id="extsemantics">
    <h3> WAI-ARIA Role Taxonomy  - Extensible Semantic Role Model, using RDF/OWL</h3>
    <p>The WAI-ARIA role taxonomy was modeled using semantic web technology, in the form of [[RDF-CONCEPTS]] and the [[OWL-FEATURES]], as a vehicle to define a knowledge-based class hierarchy  for roles. This model shows what states and properties are supported, by each role in the taxonomy. The role in the class hierarchy inherits properties from its ancestors and defines its own properties. Where applicable, semantic web technology is used to define related concepts within other namespaces. This information is critical in determining how to choose a role and how to interact with it. The role taxonomy uses RDF as a way for using data to describe data and provides a
      W3C standards-based approach to represent this information.</p>
      <figure id="fig4">
      <!-- <embed src="resourcemap.svg" width="810" height="800"> -->
      <img alt="Sample Semantic Map for Taxonomy" height="564" longdesc="#desc_fig4" src="img/taxonomy.png" title="Sample Semantic Map for Taxonomy" width="500"/>
      <figcaption>Example, Partial RDF Map for a possible ButtonUndo role as an extended role to  WAI-ARIA</figcaption>
      </figure>
    <p id="desc_fig4"> <a href="#fig4"></a> shows a basic RDF mapping that
      defines a set of terms and relationships defining an object. At the
      center is a Widget object that defines common states and properties
      for all GUI widgets. The Button object extends Widget and inherits
      defined accessibility properties from the superclass Widget. It
      also defines a <em>relatedConcept</em> property to a Link object.
      The ButtonUndo role extends Button. It has a relatedConcept of an HTML input object.
      ButtonUndo will introduce Dublin Core meta data such as the
      description of the object. The terms relatedConcept and
      requiredState are terms that will be defined as part of the
      corresponding RDF schema. Each role instance will represent
      standard Roles found in the platform accessibility APIs of platforms like
      Windows and Gnome as well as content structure. These roles will
      form the taxonomy. Although host language browser implementations may reference WAI-ARIA roles without namespaces, the  RDF representation for a given role may be referenced using a
      qname from a Host XML markup language. This examples shows an XHTML reference to a grid role in the RDF representation of the WAI-ARIA taxonomy:</p>
    <p><code>&lt;div
      role="grid"&gt;</code> whereby <code>grid</code> expands to:
      http://www.w3.org/2005/01/wai-rdf/GUIRoleTaxonomy#grid in the
      button markup.</p>
    <p>The power of this design is that it enables a web authoring tool to go back
      into the corresponding RDF/OWL markup and determine what properties it
      supports for Accessibility API mapping. Additional, middleware solutions can now make intelligent
      transformations of Web Content by processing the semantics behind
      rich browser and rich structured frameworks to adapt accessible
      solutions for a broader user base. Our immediate goal is to fix the
      accessibility problem with scripted Web content. Assistive
      technologies will use the standard roles to determine how to render
      most content. </p>
      <section id="temp">
      <h4> Interoperability  Example: Grid Role </h4>
      <p>To understand the power of this approach, consider the case of a Grid Role, analogous to a table. <a href="#fig5"></a> shows a DHTML example  using
        XHTML, JavaScript, and CSS to produce a GUI-like application. This
        example developed in IBM shows a notebook
        tab with a data grid that behaves like a traditional desktop GUI.
        The user uses arrow keys to navigates the data grid and among the page tabs.
        Using the Tab key, a user navigates between the notebook tab, the edit fields, buttons, and
        the data grid.</p>
        <figure id="fig5"><img alt="DHTML example of GUI-like notebook tab with a data grid" height="633" longdesc="#desc_fig5" src="img/DHTMLexample.png" title="DHTML Example" width="844"/>
        <figcaption>DHTML Example</figcaption>
        </figure>
      <p id="desc_fig5"> Accessible role and state
        meta data from the WAI-WAI-ARIA Roles, States, and Properties specification,  are added as attributes to
        each of the XHTML elements repurposed as GUI widgets dynamically.
        The user agent, in this case Firefox, maps this information to the
        platform accessibility API. <a href="#fig6"></a> shows
        the Microsoft Active Accessibility rendering of the new
        accessibility markup provided on the DataGrid page tab which has
        focus.</p>
        <figure id="fig6"><img alt="MSAA Inspect Tool diagnostics for Notebook page tab" height="647" longdesc="#desc_fig6" src="img/inspectofpagetab.png" title="MSAA Inspect Tool diagnostics for Notebook page tab" width="490"/>
        <figcaption>Microsoft Inspect Tool rendering of the page tab
        DataGrid</figcaption>
        </figure>
      <p id="desc_fig6"> <a href="#fig6"></a> show a Microsoft Inspect 32
        rendering of the DataGrid Page page tab in Figure 5.0. Inspect32
        provides Microsoft Active Accessibility information; here it shows the
        accessible role of "page tab" and accessible state information of
        focused, focusable, and linked. There are no page tab elements in
        XHTML. Here, an XHTML DIV element is repurposed by a
        JavaScript controller to look like a notebook tab. It is now able
        to receive focus, unlike in standard XHTML 1.X, and it does so without
        requiring tabbing. With these specifications, the script
        author can now add the accessibility properties to support platform
        accessibility API. Accessible state properties for the DataGrid
        page tab are shown as focused, focusable, and linked. Unlike a GUI
        application,  authors need only enable their applications once for
        multiple operating system platforms.</p>
      <p>Beyond scripted Web content, the working group intends to extend
        the use of roles to enable other user cases. These may include:</p>
      <ul>
        <li> <strong>Structured Textual Markup</strong> - enhancing
          structure of the markup of a document, including Data Tables , or
          translating the structure of an XML document to a markup structure
          that user agents are used to dealing with (e.g. myXML to XHTML)
          Binding sections of a document to a common role. This allows for
          different navigation techniques though a document</li>
        <li> <strong>Knowledge representation of Web content</strong> - As a
          secondary benefit, roles improve compatibility with Knowledge-Based
          Services and the Semantic Web. By integrating accessibility and the
          semantic Web, accessibility can be moved forward, paving the way
          for customized accessible searches and intelligent user agents with
          additional applications.</li>
        <li> <strong>Adding concepts in the type of content for adaptation
          to the user scenario</strong> - The more that is understood about
          content, the better it can be adapted for the end user. For example:
          <ol>
            <li>If it is known that a page hyperlink has the role of taking the
              user to the site's home page, then that knowledge can be used to
              create enhanced accessibility in different ways in many different
              scenarios, such as icons or access keys.</li>
            <li>If it is known that a text box is for the user email address,
              then the user agent can support users filling in the form by
              labeling it with an icon or symbol, automatically validating it, or
              even form filling.</li>
            <li>If it is known that a paragraph is complex, then a simple equivalent
              can be shown in its place</li>
            <li>If a word is ambiguous, then a role of a concept can be given,
              providing clarity An example of this may be : <code>&lt;span
              role="role:nonliteral" aria:hasAlternate="no"&gt;</code></li>
          </ol>
        </li>
      </ul>
      <!--    </div> -->
    </section>
  </section>
    <section id="Events">
    <h3> Accessibility Events and Event Handling</h3>
    <p>Interoperability between applications and assistive technologies
      requires event notification for accessibility. The events will be fired via the user
      agent. The accessible value and state property changes will be
      generated in response to changes in the DOM attributes as defined
      by the WCAG 1.0 <a href="http://www.w3.org/WAI/WCAG1AAA-Conformance">AAA</a> specification. User agents supporting the platform
      accessibility API, will support event notification such as the state change or value change events.</p>
  </section>
</section>
  <section class="appendix"  id="buildingaccessibleapplications">
  <h3>Building Accessible Applications with <abbr title="Accessible Rich Internet Applications">WAI-ARIA</abbr></h3>
  <p class="note">This section has not been updated since it was integrated from the ARIA 1.0 Primer -- an APG task force review is pending.</p>
  <p>This section provides a brief introduction to the process of making applications accessible using <abbr title="Accessible Rich Internet Applications">WAI-ARIA</abbr>. The choice and usage of <a href="#dfn-role" class="specref termref">roles</a> can be complex and context dependent. It is beyond the scope of this document to explain implementations for all the possible <abbr title="Accessible Rich Internet Applications">WAI-ARIA</abbr> use cases. WAI-ARIA Authoring Practices provides detailed guidance on <abbr title="Accessible Rich Internet Applications">WAI-ARIA</abbr> implementation methodology as well as references to sample code.</p>
  <p>First steps to making an application accessible:</p>
  <ol>
    <li>Each <a href="#dfn-element" class="specref termref">element</a> or <a href="#dfn-widget" class="specref termref">widget</a> has correct and complete <a href="#dfn-semantics" class="specref termref">semantics</a> that fully describe its behavior (using element names or roles);</li>
    <li>The <a href="#dfn-relationship" class="specref termref">relationships</a> between elements and groups are defined;</li>
    <li><a href="#dfn-state" class="specref termref">States</a>, <a href="#dfn-property" class="specref termref">properties</a>, and container relationships are valid for each element's behavior and are accessible via the [[dom]] and the platform <a href="#dfn-accessibility-api" class="specref termref">accessibility <abbr title="Application Programming Interfaces">API</abbr></a>; and</li>
    <li>Keyboard focus should be maintained for the duration of the user's interaction with the application.</li>
    <li>All interactive components should be <a href="#dfn-keyboard-accessible" class="specref termref">keyboard operable</a>.</li>
  </ol>
    <p><abbr title="Accessible Rich Internet Applications">WAI-ARIA</abbr> provides authors with the means to make the different elements in a web application semantically rich. <a href="#dfn-user-agent" class="specref termref">User agents</a> use the role semantics to understand how to handle each element. Roles convey additional information that the <a href="#dfn-assistive-technologies" class="specref termref">assistive technologies</a> need to anticipate the behavior of the elements inside the application such as how to present the corresponding <abbr title="Accessible Rich Internet Applications">WAI-ARIA</abbr> states and properties to the user. The user agent will use the accessibility semantics from the host language and WAI-ARIA accessibility semantics (which may augment or override those of the host language) and present them to assistive technologies through the Document Object Model or the platform accessibility <abbr title="Application Programming Interfaces">API</abbr>. The user agent will create an accessible representation of each element in the web page, and will use the appropriate accessibility <abbr title="Application Programming Interfaces">API</abbr> to notify assistive technologies of changes to the semantics of those elements.</p>
  <p>The following steps are recommended when <abbr title="Accessible Rich Internet Applications">WAI-ARIA</abbr> is applied to content:</p>
  <ol>
    <li>
      <p><strong>Use native markup when possible.</strong></p>
      <p>Use the semantic elements that are defined in the host markup language. For example, with <abbr title="Hypertext Markup Language">HTML</abbr> or <abbr title="Extensible Hypertext Markup Language">XHTML</abbr>, it is better to use the native checkbox than to use a div element with role <code class="role-reference">checkbox</code> as these should already be accessible through your browser. There may also be cases where <abbr title="Accessible Rich Internet Applications">WAI-ARIA</abbr> can augment an existing element in the host language. For example, a <code class="role-reference">grid</code> and <code class="role-reference">gridcell</code> elements can reuse the functionality of a table when overlaying it. <abbr title="Accessible Rich Internet Applications">WAI-ARIA</abbr> roles, states, and properties are best used when the markup language does not support all the semantics required. When a role <a href="#dfn-attribute" class="specref termref">attribute</a> is added to an element, the semantics and behavior of the element are augmented or overridden by the role behavior.</p>
    </li>
    <li>
      <p><strong>Apply the appropriate roles.</strong></p>
      <p>Set roles to make sure elements behave predictably and correctly describe the behavior of each element within the application, unless element behaviors are fully described by the native markup language. Roles for interactive elements should support all the attributes that the element could use. Once a role attribute is set it should not be changed as this may confuse the end user. This does not preclude an element being removed which has the role attribute set, but only states and properties (aria-* attributes) should be changed for a given element.</p>
    </li>
    <li>
      <p><strong>Preserve semantic structure.</strong></p>
      <p>Structural information is critical to providing context to persons with disabilities. Preserve DOM hierarchy within structural elements and widgets: </p>
      <ul>
        <li>  Form logical groups within user interface widgets, such as treeitem elements in a group. </li>
        <li>  Identify large perceivable regions and apply a <span class="role-reference">landmark</span> role to those areas. This will facilitate keyboard navigation. It will also facilitate content management by assistive technologies by providing semantics to manage how much information is rendered at a given time. The use of WAI-ARIA landmarks helps everyone, including vision-impaired users, dexterity-impaired users, and even users with cognitive or learning impairments.</li>
        <li>  For areas of the page that contain a group of elements that are likely to change through an Ajax application it may be specified as a live region, through the use of the aria-live attribute or it may be marked with pre-defined roles, such as <span class="role-reference">log</span>, which has assumed behavior of a live region. </li>
      </ul>
    </li>
    <li>
      <p><strong>Build relationships.</strong></p>
      <p>Look for <a href="#dfn-relationship" class="specref termref">relationships</a> between elements, and mark them using the most appropriate <a href="#dfn-property" class="specref termref">property</a> or attribute. For example, if a page contains both a search form and search results region, mark each container as a <code class="role-reference">region</code> and set the <a class="property-reference" href="#aria-controls">aria-controls</a> attribute of the search form to reference the search results. See <a href="#attrs_relationships" class="specref">relationships in <abbr title="Accessible Rich Internet Applications">WAI-ARIA</abbr></a>.</p>
      <p>Some relationships are determined automatically from the host language, like <code>label</code> elements associated with <code>input</code> elements in <abbr title="Hypertext Markup Language">HTML</abbr>.</p>
    </li>
    <li>
      <p><strong>Set states and properties in response to events.</strong></p>
      <p>Once the role for an element has been set, change states and properties as appropriate during the element's life cycle, usually in response to user input <a href="#dfn-event" class="specref termref">events</a>. Only use attributes supported for the chosen role or element.</p>
      <p>User agents should notify assistive technologies of state changes. Conversely, assistive technologies' notification of property changes depends on the method by which assistive technologies communicate with the user agent. For example, the <a class="property-reference" href="#aria-multiline">aria-multiline</a> attribute (a property) is not something that changes frequently, whereas the <a class="state-reference" href="#aria-checked">aria-checked</a> attribute (a state) changes frequently in response to user input.</p>
    </li>
    <li>
      <p><strong>Support full, usable keyboard navigation.</strong></p>
      <p>Usable keyboard navigation in a rich internet application is different from the tabbing paradigm in a static document. Rich internet applications behave more like desktop applications where the user tabs to significant widgets and uses the arrow keys to navigate within a complex widget, such as a menu or spreadsheet. The changes that <abbr title="Accessible Rich Internet Applications">WAI-ARIA</abbr> introduces in keyboard navigation make this enhanced accessibility possible. Tabbing in the document should follow a logical navigation structure. Authors implementing arrow key navigation should, where possible, follow the design patterns in the <abbr title="Accessible Rich Internet Applications">WAI-ARIA</abbr> Authoring Practices Guide. When using these features, it is important as always to ensure keyboard navigation is logical.</p>
    </li>
    <li>
      <p><strong>Synchronize the visual interface with the accessible interface.</strong></p>
      <p>This will allow the state of your <abbr title="User Interface">UI</abbr> to be <a href="#dfn-perceivable" class="specref termref">perceivable</a> to the user as well as assistive technologies. For example, the author should use the appropriate WAI-ARIA attribute on a form element that is visually styled to appear required (<code class="property-reference">aria-required</code>) or a gridcell that is visually styled to appear selected (<code class="state-reference">aria-selected</code>). Authors may choose to achieve visual synchronization of these interface elements by using a script or by using <a href="http://www.w3.org/TR/1998/REC-CSS2-19980512/selector.html#attribute-selectors"><abbr title="Cascading Style Sheets">CSS</abbr> attribute selectors.</a></p>
    </li>
  </ol>
    <section id="exampletree">
    <h3>Example: Building a Tree Widget</h3>
    <img alt="Graphic of an example tree view." class="role-screenshot" src="img/exampletree.png" width="188" height="327" />
    <p>A basic tree view allows the user to select different list items and expand and collapse embedded lists. Arrow keys are used to navigate through a tree, including left/right to collapse/expand sub trees. Clicking the visible expander button with the mouse also toggles expansion. Further keyboard implementation details for tree widgets may found in the <a href="#aria_ex"></a>.</p>
    <p>To make this feature accessible we need to:</p>
    <ul>
      <li>Inform <a href="#dfn-assistive-technologies" class="specref termref">assistive technologies</a> about the <a href="#dfn-role" class="specref termref">role</a> of each <a href="#dfn-element" class="specref termref">element</a>;</li>
      <li>Inform assistive technologies about the <a href="#dfn-relationship" class="specref termref">relationships</a> between tree items;</li>
      <li>Give a clear keyboard focus that will not confuse users with disabilities; and</li>
      <li>Expose the changing <a href="#dfn-state" class="specref termref">states</a> (expanded and collapsed) of the tree items.</li>
    </ul>
    <p>Following the steps below:</p>
    <ol>
      <li>
        <p><strong>Look at the native markup language</strong></p>
        <p>Although standard list behavior is supported by the native <code>ul</code> and <code>li</code> elements in <abbr title="Hypertext Markup Language">HTML</abbr>, there is no element that natively supports list expansion and selection. Since there is not, we will need to use <a href="#dfn-role" class="specref termref">roles</a>.</p>
      </li>
      <li>
        <p><strong>Finding the right roles</strong></p>
        <p>Since there is no native tree element in <abbr title="Hypertext Markup Language">HTML</abbr>, we need to add roles from the <a href="#dfn-taxonomy" class="specref termref">taxonomy</a> that support the additional states and properties needed. The roles that support tree behavior are:</p>
        <ul>
          <li><code class="role-reference">tree</code>: A tree is the main container element for our tree. It is a form of a <code class="role-reference">select</code> where sub-level groups of treeitems may be collapsed and expanded.</li>
          <li><code class="role-reference">treeitem</code>: A treeitem is an option item of a tree. This is an element within a tree; sub-level groups of treeitems may be expanded or collapsed.</li>
          <li><code class="role-reference">group</code>: A group encloses a set of sub-level treeitems.</li>
        </ul>
      </li>
      <li>
        <p><strong>Look for groups and build relationships</strong></p>
        <p>Tree relationships can be made simply via the <abbr title="Document Object Model">DOM</abbr> and logical structure of the page. A tree element will be the main container encompassing all other elements in the tree. Each selectable item in the tree will be a treeitem.</p>
        <p>When a treeitem contains an embedded list of treeitems they will be all be embedded in a group. A group should be contained inside the tree item that is the parent item.</p>
        <pre class="example highlight">&lt;h1 id=&quot;treelabel&quot;&gt;WAI-ARIA Tree Example&lt;/h1&gt;
&lt;ul role=&quot;tree&quot; aria-labelledby=&quot;treelabel&quot; aria-activedescendant=&quot;example_id&quot; tabindex=&quot;0&quot;&gt;
  &lt;li role=&quot;treeitem&quot; aria-expanded=&quot;true&quot;&gt;Animals
    &lt;ul role=&quot;group&quot;&gt;
      &lt;li role=&quot;treeitem&quot;&gt;Birds&lt;/li&gt;
      &lt;li role=&quot;treeitem&quot; aria-expanded=&quot;false&quot;&gt;Cats
        &lt;ul role=&quot;group&quot;&gt;
          &lt;li role=&quot;treeitem&quot;&gt;Siamese&lt;/li&gt;
          &lt;li role=&quot;treeitem&quot;&gt;Tabby&lt;/li&gt;
        &lt;/ul&gt;
      &lt;/li&gt;
      &lt;li role=&quot;treeitem&quot; aria-expanded=&quot;true&quot;&gt;Dogs
        &lt;ul role=&quot;group&quot;&gt;
          &lt;li role=&quot;treeitem&quot; aria-expanded=&quot;true&quot;&gt;Small Breeds
            &lt;ul role=&quot;group&quot;&gt;
              &lt;li role=&quot;treeitem&quot;&gt;Chihuahua&lt;/li&gt;
              &lt;li role=&quot;treeitem&quot; id=&quot;example_id&quot;&gt;Italian Greyhound&lt;/li&gt;
              &lt;li role=&quot;treeitem&quot;&gt;Japanese Chin&lt;/li&gt;
            &lt;/ul&gt;
          &lt;/li&gt;
          &lt;li role=&quot;treeitem&quot; aria-expanded=&quot;false&quot;&gt;Medium Breeds
            &lt;ul role=&quot;group&quot;&gt;
              &lt;li role=&quot;treeitem&quot;&gt;Beagle&lt;/li&gt;
              &lt;li role=&quot;treeitem&quot;&gt;Cocker Spaniel&lt;/li&gt;
              &lt;li role=&quot;treeitem&quot;&gt;Pit Bull&lt;/li&gt;
            &lt;/ul&gt;
          &lt;/li&gt;
          &lt;li role=&quot;treeitem&quot; aria-expanded=&quot;false&quot;&gt;Large Breeds
            &lt;ul role=&quot;group&quot;&gt;
              &lt;li role=&quot;treeitem&quot;&gt;Afghan&lt;/li&gt;
              &lt;li role=&quot;treeitem&quot;&gt;Great Dane&lt;/li&gt;
              &lt;li role=&quot;treeitem&quot;&gt;Mastiff&lt;/li&gt;
            &lt;/ul&gt;
          &lt;/li&gt;
        &lt;/ul&gt;
      &lt;/li&gt;
    &lt;/ul&gt;
  &lt;/li&gt;
  &lt;li role=&quot;treeitem&quot; aria-expanded=&quot;true&quot;&gt;Minerals
    &lt;ul role=&quot;group&quot;&gt;
      &lt;li role=&quot;treeitem&quot;&gt;Zinc&lt;/li&gt;
      &lt;li role=&quot;treeitem&quot; aria-expanded=&quot;false&quot;&gt;Gold
        &lt;ul role=&quot;group&quot;&gt;
          &lt;li role=&quot;treeitem&quot;&gt;Yellow Gold&lt;/li&gt;
          &lt;li role=&quot;treeitem&quot;&gt;White Gold&lt;/li&gt;
        &lt;/ul&gt;
      &lt;/li&gt;
      &lt;li role=&quot;treeitem&quot;&gt;Silver&lt;/li&gt;
    &lt;/ul&gt;
  &lt;/li&gt;
  &lt;li role=&quot;treeitem&quot; aria-expanded=&quot;true&quot;&gt;Vegetables
    &lt;ul role=&quot;group&quot;&gt;
      &lt;li role=&quot;treeitem&quot;&gt;Carrot&lt;/li&gt;
      &lt;li role=&quot;treeitem&quot;&gt;Tomato&lt;/li&gt;
      &lt;li role=&quot;treeitem&quot;&gt;Lettuce&lt;/li&gt;
    &lt;/ul&gt;
  &lt;/li&gt;
&lt;/ul&gt;</pre>
        <p>The use of <code>aria-expanded</code> should mirror that which is visibly expanded on screen, so authors may wish to use <abbr title="Cascading Style Sheets">CSS</abbr> attribute selectors to toggle visibility or style of an item based on the value of an <abbr title="Accessible Rich Internet Applications">WAI-ARIA</abbr> <a href="#dfn-state" class="specref termref">state</a> or <a href="#dfn-property" class="specref termref">property</a>. The following example would hide the sub-level groups of a collapsed tree node.</p>
        <pre class="example highlight">[aria-expanded=&quot;false&quot;] [role=&quot;group&quot;] { display: none; }</pre>
        <p class="note">
          <!-- keep this note synced with other CSS examples using attribute selectors -->
          At the time of this writing, this <abbr title="Cascading Style Sheets">CSS</abbr> example, while technically correct, will not redraw styles properly in some browsers if the attribute's value is changed dynamically. It may be necessary to toggle a class name, or otherwise force the browser to redraw the styles properly.</p>
        <p>Sometimes a tree structure is not explicit via the <abbr title="Document Object Model">DOM</abbr> and logical structure of a page. In such cases the relationships must still be made explicit using the states and properties. In the following example, the <a class="property-reference" href="#aria-owns">aria-owns</a> attribute indicates that the <code>div</code> with id &quot;external_treeitem&quot; should be considered a child of the <code>ul</code> element with the attribute, even though it is not a child in the <abbr title="Document Object Model">DOM</abbr>.</p>
        <pre class="example highlight">...
&lt;li role=&quot;treeitem&quot; aria-expanded=&quot;true&quot; aria-owns=&quot;external_group&quot;&gt;Vegetables&lt;/li&gt;
...
&lt;ul role=&quot;group&quot; id=&quot;external_group&quot;&gt;
  &lt;li role=&quot;treeitem&quot;&gt;Carrot&lt;/li&gt;
  &lt;li role=&quot;treeitem&quot;&gt;Tomato&lt;/li&gt;
  &lt;li role=&quot;treeitem&quot;&gt;Lettuce&lt;/li&gt;
&lt;/ul&gt;
...</pre>
        <p>Sometimes trees (and other lists or grids) cannot be completed represented in the <abbr title="Document Object Model">DOM</abbr> due to performance limitations of the browser. For example, an application interface may only need to display 100 items out of a set of 100,000. Including all 100,000 items in the DOM could cause performance problems on both the client and server machines.</p>
        <p>If items in a managed widget are loaded, for example, via the XMLHttpRequest object, and not present in the <abbr title="Document Object Model">DOM</abbr> at all times, authors should use <code class="property-reference">aria-level</code>, <code class="property-reference">aria-posinset</code> and <code class="property-reference">aria-setsize</code>, and  ensure that <code class="property-reference">aria-owns</code> is not required to convey membership with the widget.</p>
        <pre class="example highlight">...
&lt;li role=&quot;treeitem&quot; aria-level=&quot;1&quot; aria-posinset=&quot;3&quot; aria-expanded=&quot;true&quot; aria-setsize=&quot;3&quot;&gt;
  Vegetables
  &lt;ul role=&quot;group&quot;&gt;
    &lt;li role=&quot;treeitem&quot; aria-level=&quot;2&quot; aria-posinset=&quot;6&quot; aria-setsize=&quot;8&quot;&gt;Carrot&lt;/li&gt;
    &lt;li role=&quot;treeitem&quot; aria-level=&quot;2&quot; aria-posinset=&quot;7&quot; aria-setsize=&quot;8&quot;&gt;Tomato&lt;/li&gt;
    &lt;li role=&quot;treeitem&quot; aria-level=&quot;2&quot; aria-posinset=&quot;8&quot; aria-setsize=&quot;8&quot;&gt;Lettuce&lt;/li&gt;
  &lt;/ul&gt;
&lt;li&gt;
...</pre>
      </li>
      <li>
        <p id="exampletree_states"><strong>Use states and properties in response to events</strong></p>
        <p>Control the behavior of the element in response to user input <a href="#dfn-event" class="specref termref">events</a> such as from the keyboard and the mouse, which includes maintaining the current states and properties for that element. For example, a tree control will need to respond to click events on the expand/collapse triggers, and key events on the currently active descendant. Use device-independent events with supporting JavaScript to handle user interaction. For detailed examples of this please refer to the <a href="#aria_ex">Design Patterns section</a>.</p>
      </li>
    </ol>
  </section>
</section>
  <section class="appendix" id="reasons">
  <h2> Reasons for Adopting WAI-ARIA </h2>
  <p class="note">This section has not been updated since it was integrated from the ARIA 1.0 Primer -- an APG task force review is pending.</p>
  <p>By adopting WAI-ARIA, both developers of static web  sites and of dynamic Internet applications can improve the usability, accessibility, and scalability of their products. Developers of  static web content can continue to follow the 1999 WCAG 1.0 standards, while improving usability and accessibility through the use of WAI-ARIA <a href="#landmark_roles" class="specref">landmark roles</a>, <a class="property-reference" href="#aria-labelledby">aria-labelledby</a> relationships, and  properties like <a class="state-reference" href="#aria-invalid">aria-invalid</a> and <a class="property-reference" href="#aria-required">aria-required</a> that can apply to HTML form controls. In richer, dynamic content, developers create custom widgets like calendars and spreadsheets based on technologies such as Ajax and CSS; to achieve accessibility, they need to use WCAG 2.0. Previously, when delivering rich Internet applications to users, to comply with WCAG 1.0, developers resorted to providing alternative, static content. While such measures met the WCAG 1.0 requirements,  people using assistive technologies were not provided the richer user experience. When tables are used for layout, rather than CSS absolute positioning, historically, they have been problematic for assistive technologies to interpret. When the WAI-ARIA role of <a class="role-reference" href="#presentation">presentation</a> is used on such tables, the assistive technology ignores the table structure, providing a more accessible experience without requiring major recoding. </p>
    <section id="tech_reasons">
    <h3> Technical Benefits </h3>
    <p>Consider a rich Internet application where developers   attempt to achieve keyboard accessibility using markup language. Without WAI-ARIA, results may be keyboard accessible but not highly usable; consider a user having to press Tab thirty times to put focus on a checkbox. To achieve keyboard accessibility in HTML without WAI-ARIA, developers must code active elements either as a link or as a form element. Accordingly, this means that no additional semantics are required or provided, other than that provided by the host language. In addition, WCAG 1.0 requires that content be renderable with Cascading Style Sheets turned off in the browser. This approach creates the following general usability problems:</p>
    <ul>
      <li>All  keyboard-accessible controls must be either forms or anchors, forcing the user to tab through all focusable elements on the web page to navigate. If you need to navigate from the first link on the page to the last link on the page, that could be a very long trip and takes usability a step back.</li>
      <li>Without WAI-ARIA semantics, you cannot provide contextual information to the user. </li>
      <li> If you repurpose HTML elements you cannot provide the appropriate role and context information for the new widget. Lack of context is a serious usability problem. WAI-ARIA semantics results in providing contextual information to the user.</li>
      <li>CSS is used for absolute positioning. If you remove that capability, usability features of widgets like pop-up menus disappear. Imagine activating the file menu and the menu showing up at the bottom of the page. </li>
    </ul>
    <p>WAI-ARIA and WCAG 2.0 coding techniques are useful for developing content and applications that can scale across a variety of user agents, including those on mobile devices. </p>
    <p>For all these reasons, adopting WAI-ARIA makes good technical as well as business sense. For a further illustration, compare how accessibility is achieved with WCAG techniques without and with WAI-ARIA, as shown in <a href="#fig7"></a>. </p>
      <figure id="fig7">
        <!--<img alt="WAI-ARIA tree widget usability comparison" class="figure" src="img/style_aria.jpg" title="tree widget comparison"/>-->
        <p class="ednote">Editor's Note: Figure 7, described as WAI-ARIA tree widget usability comparison, refers to a resource that has not yet been found.</p>
        <figcaption>Usability of Tree Widget Using WAI-ARIA Semantics to Implement WCAG 2.0 Guidelines Compared to WCAG 1.0 Without WAI-ARIA</figcaption>
      </figure>
    <!-- aria-describedby="ariausability" -->
    <p id="ariausability">
      <!-- role="description" -->
      <a href="#fig7"></a> shows an "accessible" widget for a tree item, within a tree widget, using WCAG 1.0 without WAI-ARIA, which ,when supplied to a screen reader, may say "link folder Year." There is no information to indicate that the folder is closed (<code><a class="state-reference" href="#aria-expanded">aria-expanded</a> = "false"</code>). There is no information to indicate its depth (<code><a class="property-reference" href="#aria-level">aria-level</a>="2"</code>), position in the set and the set size at the level, all of which provides the user with context something sighted users may take for granted. The role is used to indicate that it is a treeitem which indicates that the item should behave and navigate with the keyboard like a tree item. A screen reader using the WAI-ARIA version might say "Closed Folder Year, Closed Folder one of two, Depth two, unchecked." Furthermore, the WAI-ARIA version can allow the tree items to be navigated with arrow keys and without requiring they be navigated as part of a global web page tabbing scheme. This is not what any user would expect of a tree widget. Finally, if you were told all widgets were links on the web page, consider how usable -- or not -- that would be.</p>
  </section>
    <section id="biz_reasons">
    <h3> Business Benefits </h3>
    <p>If, as described above, coding techniques to achieve accessibility compliance do not promote overall usability, then business strategists must ask <em>"Why invest in accessibility?"</em> With WAI-ARIA, businesses can invest in accessible development and reap benefits for all users, not just those with disabilities or using assistive technologies. Some benefits include: </p>
    <ul>
      <li>Because WAI-ARIA is being developed through the PFWG with cooperation from browser and assistive technology vendors, accessibility and interoperability with those technologies will be easier to achieve, reducing or eliminating the need for per-browser and per-screenreader coding to achieve accessibility. </li>
      <li>In addition to people with disabilities, all users benefit from WAI-ARIA because it establishes a Web-standard for keyboard interaction, easing the learning curve for users moving among applications, sites, and browsers. </li>
      <li>Implementing WAI-ARIA can facilitate test automation. Test engines require semantic information about user interface elements, unique names, exposure of state, specific properties in order to run automated test scripts. WAI-ARIA provides that semantic information needed for efficient  test automation.</li>
    </ul>
  </section>
</section>
    <div data-include='common/acknowledgements.html' data-include-replace='true'></div>
  </section>
</body>
</html><|MERGE_RESOLUTION|>--- conflicted
+++ resolved
@@ -3882,52 +3882,8 @@
           There are <a href="https://developer.mozilla.org/en-US/docs/Web/Accessibility/Keyboard-navigable_JavaScript_widgets" title="Keyboard-navigable JavaScript widgets - MDN" target="_blank">user agent-specific considerations</a> for key event handling.
         </li>
       </ul>
-<<<<<<< HEAD
       </section>
       <section id="kbd_tooltips">
-=======
-    </section>
-      <section id="focus_activedescendant">
-      <h4> Using activedescendant to Manage Focus for Widget Children</h4>
-      <p>In addition to tabindex, WAI-ARIA provides  the <a class="property-reference" href="#aria-activedescendant">aria-activedescendant</a> property  for managing the focus of child elements within a widget. Widgets like <a class="role-reference" href="#grid">grid</a> and <a class="role-reference" href="#tree">tree</a> typically manage their children. The root element of the widget should have a <code>tabindex</code> value greater than or equal to "0" to ensure that the widget is in the document tabbing order. Rather than setting a key event handler on each element within a larger component, the event handler can be set on the parent element such as the tree. It is then the job of the parent element to manage the focus of the children. </p>
-      <p> The parent may use the <a class="property-reference" href="#aria-activedescendant">aria-activedescendant</a> property to indicate the active child. For example, the container element with the role of tree can provide an onkeydown event handler so that each individual tree item within the tree does not need to be focusable and to listen for the keydown event. The container object, in this case the tree, needs to maintain the point of regard and manage which individual child item must be perceived as active.</p>
-        <p class="note"><em>Important: For a given container widget where activedescendant must cause focus events to be fired to ATs, the actual focus must be on the container widget itself. In HTML this is done by putting tabindex="0" on the container widget.</em></p>
-      <p>The key handler on the parent captures the keystrokes and determines what item becomes active next and updates the <a class="property-reference" href="#aria-activedescendant">aria-activedescendant</a> property with the ID of the appropriate, next active child element. The browser takes that ID information and generates the focus event to the assistive technology. Each individual element does not have to be made focusable via a <code>tabindex</code> value of -1, but it must be styled using CSS to indicate the active status.</p>
-      <p>As active status is moved to the next descendant, ensure that it is scrolled into view using <code>scrollIntoView()</code>.  See section <a href="#scrollintoview">Managing Focus with Scroll</a> below for more information.</p>
-    </section>
-      <section id="visualfocus">
-      <h5>Managing Visual Focus with tabindex Alone </h5>
-      <p>An alternative to using activedescendant is to have the parent element, in response to the same keyboard input, move focus to its children by first removing <code>tabindex</code> from children that do not have focus, which removes them from the tab order. This would be followed by setting the <code>tabindex</code> to "-1" on the element that is to receive focus and then using script to set focus on the element to receive focus. As with <a class="property-reference" href="#aria-activedescendant">aria-activedescendant</a>, this omits managed children from the tabbing order. It enables browsers that do not yet support <a class="property-reference" href="#aria-activedescendant">aria-activedescendant</a> to maintain keyboard navigation, and it provides notification to many assistive technologies like screen magnifiers to move visual focus without relying on other WAI-ARIA properties. Today, this technique will work in most user agents, but in the long run <a class="property-reference" href="#aria-activedescendant">aria-activedescendant</a> will require less work by the developer.</p>
-      <p>Although not always ideal based on the widget you are creating, one benefit of using tabindex to manage focus on an element is that the user agent will scroll the element into view when focus is set to the it. This is not the case for <a class="property-reference" href="#aria-activedescendant">aria-activedescendant</a>. When setting or updating the <a class="property-reference" href="#aria-activedescendant">aria-activedescendant</a> property, e.g. <code>aria-activedescendant="cell23"</code>, authors must ensure that the   element with <code>id="cell23"</code> is in view. In either case, consider positioning your widget in the visible area of your browser to maximize usability. This can be achieved using available JavaScript scrolling functions.</p>
-    </section>
-      <section id="scrollintoview">
-      <h5>Managing Focus with Scroll</h5>
-      <p>In some browsers, a JavaScript call to <code> scrollIntoView()</code> on this element should suffice, but in browsers where   this is unreliable, authors should explicitly set the <code>scrollTop</code> and <code>scrollLeft</code> properties of the "cell23" element and its ancestors to scroll the element into view. <code>scrollTop</code> and <code>scrollLeft</code> adjust the node positions by the amounts(pixels) needed to scroll a node into view.  Scrolling values are adjusted by the amounts(pixels) needed
-        to scroll a node into view. This is done by comparing the sizes of the nodes
-        using available measurements such as scroll+offset+clientWidth/Height/Left/Top. It's important to note that you have to adjust a node so that it's viewable within
-        the context of its parent node.  Then you have to move up the DOM tree and make
-        each parent node visible.</p>
-      <p>For example, create a custom <code> scrollIntoView()</code> method that is called at various   times, including coincidence with the setting of the <a class="property-reference" href="#aria-activedescendant">aria-activedescendant</a> property. The method takes a DOM node   argument, say "n". Here is the high level algorithm: </p>
-      <ol>
-        <li> If n is already in view, stop; otherwise, continue. </li>
-        <li> adjust n.scrollTop and n.scrollLeft such that it is in view. </li>
-        <li>adjust scrollTop and scrollLeft for the ancestor nodes of n such that   that the region of the ancestors which n consumes is visible.</li>
-      </ol>
-      <p>This is a minimum-position-change algorithm. </p>
-      <p>Understanding how the DOM scrollIntoView works across browsers is important.
-        Browsers (including Firefox3) force the node either to the top or the bottom of the screen (as defined by the single Boolean parameter) even if its already in view. This is problematic when you only need to scroll horizontally to see the element. It is also problematic when  the node is partially off the bottom of the screen and the parameter is (true) which forces the node all the way to the top, and vice versa with the top going to the bottom on (false). IE forces the node to the left of the client area (or right in right-to-left mode) even if it's horizontally in view already. </p>
-      <p>The <code>scrollTop</code> and<code> scrollLeft</code> functions create some challenges. <code>scrollTop</code> is always accurate but misleading with respect to inner (nested) scrollbars.<code> scrollLeft</code> cannot be relied on in right-to-left languages because it is sometimes negative and sometimes positive especially with respect to inner (nested) scrollbars. Different browsers handle right-to-left completely differently. </p>
-    </section>
-      <section id="dualfocus">
-      <h4>Managing the Perception of a Dual Focus</h4>
-      <p>Often applications give the  perception of having a dual focus. Two examples of this are multi-selection list boxes and selected tabs, within a tablist, when focus is in a tabpanel. In the case of a multi-selection list box a developer may gray selected items as they move focus to list box items to toggle their selected state. In the case of a <span class="role-reference">tabpanel</span> the user selects a tab but then navigates to a focused item in the corresponding <span class="role-reference">tabpanel</span> the tab appears to also have focus. In reality, only one element may have focus in an application. In these scenarios authors should ensure keyboard focus is set on the current element that visibly receives keyboard user input while ensuring other &quot;highlighted&quot; elements have an aria-selected state of &quot;true&quot; until de-selected. When the de-selection occurs, such as when a multi-select item is de-selected or a user moves to a new tab and de-select the old tab, the author should ensure that the visible selection of the de-selected item is removed.</p>
-    </section>
-      <section id="AuthDefKeys">
-      <h4> Author-Defined Keyboard Short-Cuts or Mnemonics </h4>
-      <p>Author-defined keyboard short-cuts or mnemonics present a high risk for assistive technology users. Because they are device-, browser-, and AT-dependent, conflicts among key bindings are highly probable. Therefore, if you needed to use <a href="http://www.w3.org/TR/1999/REC-html401-19991224/interact/forms.html#h-17.11.2">accesskey</a>,  you should be aware that  it will behave differently in <br>
-        different browsers. It also may not work with small devices so it is still advisable to ensure that all features are accessible with the  basic keys like <kbd>Tab/Shift + Tab</kbd>, arrow, <kbd>Enter</kbd>, <kbd>Space</kbd> and <kbd>Escape</kbd>. </p>
-        <section id="kbd_tooltips">
->>>>>>> 7ba23a6d
         <h3> Supporting Tooltips with the Keyboard</h3>
         <p>
         A <a class="role-reference" href="#tooltip">tooltip</a> is a  popup messages typically triggered by moving a mouse over a control or widget causing a small popup window to appear with additional information about the control. 
