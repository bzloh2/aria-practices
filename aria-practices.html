--- conflicted
+++ resolved
@@ -1044,7 +1044,6 @@
     <section class="widget" id="dialog_nonmodal">
       <h3> Dialog (Non-Modal)</h3>
       <p class="note">This section has not been updated since it was integrated from APG version 1.0 -- an APG task force review is pending.</p>
-<<<<<<< HEAD
 
       <p>A dialog is a small application window that sits above the application and is designed to interrupt the current processing of an application in order to prompt the user to enter information or require a response (<a href="#dialog" class="role-reference">dialog</a>).</p>
 
@@ -1065,7 +1064,9 @@
         <ul>
           <li>The mouse user may click on either the application or the dialog to change focus between the two.</li>
           <li>In a Web application the non-modal dialog is usually always displayed above the application page, rather than in a separate browser window but that is not a requirement.</li>
+          <!-- Removed because drag and drop is deprecated
           <li>This dialog box is draggable by the mouse user and an equivalent behavior (<a href="#draganddrop" class="design-pattern-reference">Drag &amp; Drop</a>) should be offered to the keyboard only user.</li>
+          -->
           <li>
             Authors should take care when using <kbd>Enter</kbd> to trigger default actions since <kbd>Enter</kbd> might be connected to and trigger some other user interface element, or it might trigger the focused element.
             Authors should ensure that <kbd>Enter</kbd> activates only the widget they intend.
@@ -1087,62 +1088,6 @@
         </p>
         <p><a href="http://archive.dojotoolkit.org/nightly/dojotoolkit/dojox/layout/tests/test_FloatingPane.html" title="dojox.layout.FloatPane - a crude non-modal Floating Window" target="_blank">Experimental dojo floating non-modal pane</a></p>
       </section>
-=======
-      <table class="widget-features">
-        <caption>Characteristics:</caption>
-        <tbody>
-          <tr>
-            <th class="widget-description-head" scope="row">Description:</th>
-            <td class="widget-description">
-              <p>A dialog is a small application window that sits above the application and is designed to interrupt the current processing of an application in order to prompt the user to enter information or require a response (<a href="#dialog" class="role-reference">dialog</a>).</p>
-              <p>
-                A non-modal dialog is one which is displayed and focusable at the same time as the application which invoked it.
-                Also like the modal dialog, focus via the tab and shift-tab key must be maintained within the dialog.
-                However, a non-modal dialog should have a keyboard mechanism to return focus to the application while leaving the dialog open.
-              </p>
-            </td>
-          </tr>
-          <tr>
-            <th class="widget-keyboard-head" scope="row">Keyboard Interaction:</th>
-            <td class="widget-keyboard">
-              <ul>
-                <li><kbd>Escape</kbd> cancels the dialog without taking any action.</li>
-                <li><kbd>Enter</kbd> submits any data gathered in the dialog.</li>
-                <li><kbd>F6</kbd> is the recommended key to move focus between the application and an open non-model dialog.</li>
-              </ul>
-              <p><strong>Notes:</strong></p>
-              <ul>
-                <li>The mouse user may click on either the application or the dialog to change focus between the two.</li>
-                <li>In a Web application the non-modal dialog is usually always displayed above the application page, rather than in a separate browser window but that is not a requirement.</li>
-              	<!-- Removed because drag and drop is deprecated 
-                <li>This dialog box is draggable by the mouse user and an equivalent behavior (<a href="#draganddrop" class="design-pattern-reference">Drag &amp; Drop</a>) should be offered to the keyboard only user.</li>
-                -->
-                <li>
-                  Authors should take care when using <kbd>Enter</kbd> to trigger default actions since <kbd>Enter</kbd> might be connected to and trigger some other user interface element, or it might trigger the focused element.
-                  Authors should ensure that <kbd>Enter</kbd> activates only the widget they intend.
-                </li>
-              </ul>
-            </td>
-          </tr>
-          <tr>
-            <th class="widget-aria-head" scope="row">WAI-ARIA Roles, States, and Properties:</th>
-            <td class="widget-aria">
-              <p><a href="#dialog_modal">See Dialog (Modal).</a></p>
-            </td>
-          </tr>
-          <tr>
-            <th class="widget-example-head" scope="row">Example: </th>
-            <td class="widget-example">
-              <p class="note">
-                Any examples referenced here that are hosted outside www.w3.org may have changed and may not accurately exemplify the guidance in this section.
-                The APG task force is developing examples for APG version 1.1 that will be directly incorporated into the guide.
-              </p>
-              <p><a href="http://archive.dojotoolkit.org/nightly/dojotoolkit/dojox/layout/tests/test_FloatingPane.html" title="dojox.layout.FloatPane - a crude non-modal Floating Window" target="_blank">Experimental dojo floating non-modal pane</a></p>
-            </td>
-          </tr>
-        </tbody>
-      </table>
->>>>>>> 04afdb68
     </section>
 
     <section class="widget" id="dialog_tooltip">
@@ -2438,7 +2383,6 @@
       </section>
     </section>
 
-<<<<<<< HEAD
     <section class="widget" id="windowsplitter">
       <h3>Window Splitter</h3>
       <p>Visible separator between sections of a Window that is used to modify the size of the panes.</p>
@@ -2490,26 +2434,6 @@
         <ul>
           <li>Method 1: Like a <a href="#toolbar">Toolbar</a> </li>
           <li>Method 2: Controls as Default Actions
-=======
-          <p class="note">A fixed size splitter simply omits implementation of the arrow keys. </p>
-          </td>
-        </tr>
-        <tr>
-          <th class="widget-aria-head" scope="row">WAI-ARIA Roles, States, and Properties: </th>
-          <td class="widget-aria">
-            <ul>
-            <li>The splitter has role <a href="#separator" class="role-reference">separator</a>.</li>
-              <li>If the splitter is expandable and collapsible, keep the splitter's <a href="#aria-expanded" class="state-reference">aria-expanded</a> state updated accordingly.</li>
-              <li>Label the splitter with <a href="#aria-label" class="property-reference">aria-label</a>, <a href="#aria-labelledby" class="property-reference">aria-labelledby</a>, or the <code>title</code> attribute. </li>
-              <li>Set the <a href="#aria-controls" class="property-reference">aria-controls</a> attribute of the element with role <code>separator</code> role to the IDs of the panes whose sizes it controls. </li>
-            </ul>
-            </td>
-        </tr>
-        <tr>
-          <th class="widget-example-head" scope="row">Example: </th>
-          <td class="widget-example">
-          <p class="note">Any examples referenced here that are hosted outside www.w3.org may have changed and may not accurately exemplify the guidance in this section. The APG task force is developing examples for APG version 1.1 that will be directly incorporated into the guide.</p>
->>>>>>> 04afdb68
             <ul>
               <li><kbd>Escape</kbd> cancels the wizard. </li>
               <li><kbd>Enter</kbd> invokes the &quot;next&quot; action; If the last   page, it invokes &quot;finish&quot; </li>
